--- conflicted
+++ resolved
@@ -40,11 +40,8 @@
 option (ENABLE_TESTS "Enable tests" OFF)
 option (USE_LDD   "Enable Ldd library" OFF)
 option (USE_APRON "Enable Apron library" OFF)
-<<<<<<< HEAD
 option (USE_MDD   "Enable Mdd library" OFF)
-=======
 option (USE_ELINA "Enable Elina library" OFF)
->>>>>>> 8ee98564
 option (USE_STATS "Enable statistics" ON)
 option (USE_LOG   "Enable logging for debugging purposes" ON)
 option (BUILD_CRAB_LIBS_SHARED "Build all Crab libraries dynamically." ON)
@@ -197,7 +194,6 @@
 endif()
 endif()
 
-<<<<<<< HEAD
 if (USE_MDD)
 if (GIT_FOUND)
     set (MDD_TAG "origin/master" CACHE STRING "mdd tag to use")
@@ -217,7 +213,6 @@
   message (STATUS "Could not find git. Not downloading mdd")
 endif()
 endif ()
-=======
 
 if (USE_ELINA)
 if (GIT_FOUND)
@@ -239,7 +234,6 @@
   message (STATUS "Could not find git. Not downloading elina")
 endif()
 endif()
->>>>>>> 8ee98564
 
 if (USE_LDD)
   find_package(Ldd)
@@ -270,7 +264,6 @@
   endif()
 endif ()
 
-<<<<<<< HEAD
 if (USE_MDD)
   find_package(Mdd)
   if (MDD_FOUND)
@@ -283,7 +276,9 @@
      set (MDD_ROOT ${INSTALL_DIR} CACHE FILEPATH "Forced location of mdd" FORCE)
      message (WARNING "No mdd found. Run \n\tcmake --build . --target mdd && cmake ${CMAKE_SOURCE_DIR}")
      return()
-=======
+   endif()
+ endif()
+ 
 if (USE_ELINA)
   find_package(Elina)
   if (ELINA_FOUND)
@@ -295,7 +290,6 @@
     set (ELINA_ROOT ${INSTALL_DIR} CACHE FILEPATH "Forced location of elina" FORCE)
     message (WARNING "No elina found. Run \n\tcmake --build . --target elina && cmake ${CMAKE_SOURCE_DIR}")
     return()
->>>>>>> 8ee98564
   endif()
 endif ()
 
@@ -315,7 +309,6 @@
   message (STATUS "The apron domains will not be available")
 endif ()
 
-<<<<<<< HEAD
 if (USE_MDD)
   set_target_properties(mdd PROPERTIES EXCLUDE_FROM_ALL ON)
   message (STATUS "The mdd-boxes domain will be available")  
@@ -323,8 +316,6 @@
   message (STATUS "The mdd-boxes domain will not be available")  
 endif ()
 
-
-=======
 if (USE_ELINA)
   set_target_properties(elina PROPERTIES EXCLUDE_FROM_ALL ON)
   message (STATUS "The elina domains will be available")
@@ -332,7 +323,6 @@
   message (STATUS "The elina domains will not be available")
 endif ()
 
->>>>>>> 8ee98564
 if (NOT USE_STATS)
   set (HAVE_STATS FALSE)
   message (STATUS "Analysis statistics is disabled")
@@ -395,11 +385,8 @@
 set (CRAB_DEPS_LIBS
   ${LDD_LIBRARY} 
   ${APRON_LIBRARY}
-<<<<<<< HEAD
   ${MDD_LIBRARY}   
-=======
   ${ELINA_LIBRARY}
->>>>>>> 8ee98564
   ${MPFR_LIBRARIES} 
   ${GMPXX_LIB} 
   ${GMP_LIB})
@@ -419,13 +406,11 @@
   if (APRON_FOUND)
      set (_CRAB_INCLUDE_DIRS ${_CRAB_INCLUDE_DIRS} ${APRON_INCLUDE_DIR})
   endif ()
-<<<<<<< HEAD
   if (MDD_FOUND)
-     set (_CRAB_INCLUDE_DIRS ${_CRAB_INCLUDE_DIRS} ${MDD_INCLUDE_DIR})
-=======
+    set (_CRAB_INCLUDE_DIRS ${_CRAB_INCLUDE_DIRS} ${MDD_INCLUDE_DIR})
+  endif ()    
   if (ELINA_FOUND)
      set (_CRAB_INCLUDE_DIRS ${_CRAB_INCLUDE_DIRS} ${ELINA_INCLUDE_DIR})
->>>>>>> 8ee98564
   endif ()
    
   set (CRAB_INCLUDE_DIRS ${_CRAB_INCLUDE_DIRS} PARENT_SCOPE)  
@@ -460,13 +445,14 @@
           DESTINATION .)
 endif()
 
-<<<<<<< HEAD
 if (USE_MDD)
-  ExternalProject_Get_Property (mdd INSTALL_DIR)  
-=======
+  ExternalProject_Get_Property (mdd INSTALL_DIR)
+  install(DIRECTORY ${INSTALL_DIR}
+          DESTINATION .)
+endif()
+  
 if (USE_ELINA)
   ExternalProject_Get_Property (elina INSTALL_DIR)  
->>>>>>> 8ee98564
   install(DIRECTORY ${INSTALL_DIR}
           DESTINATION .)
 endif()
