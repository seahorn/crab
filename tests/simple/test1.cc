--- conflicted
+++ resolved
@@ -78,8 +78,7 @@
   }
 
   {
-<<<<<<< HEAD
-    NumFwdAnalyzer <cfg_t, sdbm_domain_t,VariableFactory>::type a (cfg,vfac,run_live);
+    NumFwdAnalyzer <cfg_t, sdbm_domain_t,VariableFactory>::type a (cfg,vfac,nullptr);
     // Run fixpoint 
     sdbm_domain_t inv = sdbm_domain_t::top ();
     a.Run (inv);
@@ -92,10 +91,7 @@
   }
 
   {
-    NumFwdAnalyzer <cfg_t, ric_domain_t,VariableFactory>::type a (cfg,vfac,run_live);
-=======
     NumFwdAnalyzer <cfg_t, ric_domain_t,VariableFactory>::type a (cfg,vfac,nullptr);
->>>>>>> 2150a400
     // Run fixpoint 
     ric_domain_t inv = ric_domain_t::top ();
     a.Run (inv);
