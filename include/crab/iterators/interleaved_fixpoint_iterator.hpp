--- conflicted
+++ resolved
@@ -232,15 +232,9 @@
       
       initialize_thresholds(jump_set_size);
       for (auto it=_cfg.label_begin(), et=_cfg.label_end(); it!=et; ++it) {
-<<<<<<< HEAD
       	auto const& label = *it;
       	this->_pre.emplace(label, AbstractValue::bottom());
       	this->_post.emplace(label, AbstractValue::bottom());
-=======
-	auto const& label = *it;
-	this->_pre.emplace(label, AbstractValue::bottom());
-	this->_post.emplace(label, AbstractValue::bottom());
->>>>>>> 3e9876be
       }      
     }
     
@@ -353,21 +347,14 @@
       
       inline void compute_post(basic_block_label_t node, AbstractValue inv) {
         crab::CrabStats::resume ("Fixpo.analyze_block");	
-<<<<<<< HEAD
-=======
         CRAB_VERBOSE_IF(4, crab::outs() << "PRE Invariants:\n" << inv << "\n");	
->>>>>>> 3e9876be
         CRAB_VERBOSE_IF(1, crab::get_msg_stream() << "Analyzing node "
 			                 << crab::cfg_impl::get_label_str(node);
 			 auto &n = this->_iterator->_cfg.get_node(node);
 			 crab::outs() << " size=" << n.size() << "\n";);
 	
         CRAB_VERBOSE_IF(4, crab::outs() << "PRE Invariants:\n" << inv << "\n");	
-<<<<<<< HEAD
-	this->_iterator->analyze(node, inv);
-=======
 	inv = this->_iterator->analyze(node, std::move(inv));
->>>>>>> 3e9876be
         CRAB_VERBOSE_IF(3, crab::outs() << "POST Invariants:\n" << inv << "\n");	
         crab::CrabStats::stop ("Fixpo.analyze_block");
 	
