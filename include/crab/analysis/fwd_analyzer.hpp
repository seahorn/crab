--- conflicted
+++ resolved
@@ -54,7 +54,7 @@
   
   typedef typename liveness_t::set_t live_set_t;     
 
-  boost::shared_ptr<abs_tr_t>  m_abs_tr;  // the abstract transformer
+  std::shared_ptr<abs_tr_t>  m_abs_tr;  // the abstract transformer
   const liveness_t* m_live;
   live_set_t m_formals;
   bool m_pre_clear_done;
@@ -91,7 +91,7 @@
   
 public:
   
-  fwd_analyzer(CFG cfg, const wto_t *wto, boost::shared_ptr<abs_tr_t> abs_tr,
+  fwd_analyzer(CFG cfg, const wto_t *wto, std::shared_ptr<abs_tr_t> abs_tr,
 	       // live can be nullptr if no live info is available
 	       const liveness_t* live,
 	       // fixpoint parameters
@@ -246,7 +246,7 @@
     return this->_cfg;
   }
   
-  boost::shared_ptr<abs_tr_t> get_abs_transformer(abs_dom_t&& inv) {
+  std::shared_ptr<abs_tr_t> get_abs_transformer(abs_dom_t&& inv) {
     m_abs_tr->set_abs_value(std::move(inv));
     return m_abs_tr;
   }
@@ -290,7 +290,6 @@
  **/
 template<typename CFG, typename AbsDomain, typename AbsTr>
     class intra_fwd_analyzer_wrapper {
-<<<<<<< HEAD
   typedef fwd_analyzer<CFG, AbsTr> fwd_analyzer_t;
   
 public:
@@ -312,7 +311,7 @@
 private:
   
   abs_dom_t m_init;      
-  boost::shared_ptr<abs_tr_t> m_abs_tr;
+  std::shared_ptr<abs_tr_t> m_abs_tr;
   fwd_analyzer_t m_analyzer;
   
 public:
@@ -323,7 +322,7 @@
 			     unsigned int descending_iters=UINT_MAX,
 			     size_t jump_set_size=0)
     : m_init(AbsDomain::top()),
-      m_abs_tr(boost::make_shared<abs_tr_t>(m_init)),
+      m_abs_tr(std::make_shared<abs_tr_t>(m_init)),
       m_analyzer(cfg, nullptr, m_abs_tr, nullptr,
 		 widening_delay, descending_iters, jump_set_size) {}
   
@@ -338,7 +337,7 @@
 			     unsigned int descending_iters=UINT_MAX,
 			     size_t jump_set_size=0)
     : m_init(init),
-      m_abs_tr(boost::make_shared<abs_tr_t>(m_init)),	  	  
+      m_abs_tr(std::make_shared<abs_tr_t>(m_init)),	  	  
       m_analyzer(cfg, wto, m_abs_tr, live, 
 		 widening_delay, descending_iters, jump_set_size) {}
   
@@ -364,18 +363,10 @@
     return m_analyzer.get_pre_invariants();
   }
 
-  invariant_map_t& get_pre_invariants() {
-    return m_analyzer.get_pre_invariants();
-  }
-
   const invariant_map_t& get_post_invariants() const {
     return m_analyzer.get_post_invariants();
   }
 
-  invariant_map_t& get_post_invariants() {
-    return m_analyzer.get_post_invariants();
-  }
-  
   abs_dom_t operator[](basic_block_label_t b) const {
     return m_analyzer[b];
   }
@@ -392,46 +383,27 @@
   const wto_t& get_wto() const {
     return m_analyzer.get_wto();
   }
-  
-  void clear_pre() {
-    m_analyzer.clear_pre();
-  }
-  
-  void clear_post() {
-    m_analyzer.clear_post();	
-  }
-  
+
   void clear() {
-    clear_pre();
-    clear_post();
-  }
-
-  void reset() {
-    m_analyzer.reset();
-  }
-  
-  /** Begin extra API for checkers **/
+    m_analyzer.clear();
+  }
+  
+  
+  /** Extra API for checkers **/
   
   CFG get_cfg() {
     return m_analyzer.get_cfg();
   }
   
-  boost::shared_ptr<abs_tr_t> get_abs_transformer(abs_dom_t&& inv) {
+  std::shared_ptr<abs_tr_t> get_abs_transformer(abs_dom_t&& inv) {
     m_abs_tr->set_abs_value(std::move(inv));
     return m_abs_tr;
   }
   
   void get_safe_assertions(std::set<const stmt_t*>& out) const {}
-
-  /** End extra API for checkers **/
-  
-  void write(crab::crab_os& o) const {
-    m_analyzer.write(o);
-  }
-  
 };
 } // end namespace analyzer_impl
-
+  
 /**
  * External api
  **/
@@ -440,127 +412,4 @@
 intra_fwd_analyzer_wrapper<CFG, AbsDomain, intra_abs_transformer<AbsDomain>>;
 
 } // end namespace
-=======
-      typedef fwd_analyzer<CFG, AbsTr> fwd_analyzer_t;
-
-    public:
-
-      typedef AbsDomain abs_dom_t;
-      typedef liveness<CFG> liveness_t;
-      typedef CFG cfg_t;
-      typedef typename CFG::basic_block_label_t basic_block_label_t;
-      typedef typename CFG::varname_t varname_t;
-      typedef typename CFG::number_t number_t;
-      typedef typename CFG::statement_t stmt_t;                   
-      typedef typename fwd_analyzer_t::abs_tr_t abs_tr_t;
-      typedef typename fwd_analyzer_t::wto_t wto_t;      
-      typedef typename fwd_analyzer_t::assumption_map_t assumption_map_t;
-      typedef typename fwd_analyzer_t::invariant_map_t invariant_map_t;
-      typedef typename fwd_analyzer_t::iterator iterator;
-      typedef typename fwd_analyzer_t::const_iterator const_iterator;
-
-    private:
-      
-      abs_dom_t m_init;      
-      std::shared_ptr<abs_tr_t> m_abs_tr;
-      fwd_analyzer_t m_analyzer;
-      
-    public:
-
-      intra_fwd_analyzer_wrapper(CFG cfg, 
-				 // fixpoint parameters
-				 unsigned int widening_delay=1,
-				 unsigned int descending_iters=UINT_MAX,
-				 size_t jump_set_size=0)
-	: m_init(AbsDomain::top()),
-	  m_abs_tr(std::make_shared<abs_tr_t>(&m_init)),
-	  m_analyzer(cfg, nullptr, &*m_abs_tr, nullptr,
-		     widening_delay, descending_iters, jump_set_size) {}
-      
-      intra_fwd_analyzer_wrapper(CFG cfg,
-				 AbsDomain init,
-				 // live variables
-				 const liveness_t* live = nullptr,
-				 // avoid precompute wto if already available
-				 const wto_t *wto = nullptr, 
-				 // fixpoint parameters
-				 unsigned int widening_delay=1,
-				 unsigned int descending_iters=UINT_MAX,
-				 size_t jump_set_size=0)
-	: m_init(init),
-	  m_abs_tr(std::make_shared<abs_tr_t>(&m_init)),	  	  
-	  m_analyzer(cfg, wto, &*m_abs_tr, live, 
-		     widening_delay, descending_iters, jump_set_size) {}
-
-      void run() {
-	m_analyzer.run_forward();
-      }
-
-      void run(basic_block_label_t entry, const assumption_map_t &assumptions) {
-	m_analyzer.run_forward(entry, assumptions);
-      }
-            
-      iterator       pre_begin()       { return m_analyzer.pre_begin();} 
-      iterator       pre_end()         { return m_analyzer.pre_end();}
-      const_iterator pre_begin() const { return m_analyzer.pre_begin();}
-      const_iterator pre_end()   const { return m_analyzer.pre_end();}
-      
-      iterator       post_begin()       { return m_analyzer.post_begin();}
-      iterator       post_end()         { return m_analyzer.post_end();}
-      const_iterator post_begin() const { return m_analyzer.post_begin();}
-      const_iterator post_end()   const { return m_analyzer.post_end();}
-
-      const invariant_map_t& get_pre_invariants() const {
-	return m_analyzer.get_pre_invariants();
-      }
-      
-      const invariant_map_t& get_post_invariants() const {
-	return m_analyzer.get_post_invariants();
-      }
-      
-      abs_dom_t operator[](basic_block_label_t b) const {
-	return m_analyzer[b];
-      }
-      
-      abs_dom_t get_pre(basic_block_label_t b) const {
-	return m_analyzer.get_pre(b);
-      }
-      
-      abs_dom_t get_post(basic_block_label_t b) const {
-	return m_analyzer.get_post(b);
-      }
-
-      
-      const wto_t& get_wto() const {
-	return m_analyzer.get_wto();
-      }
-
-      void clear() {
-	m_analyzer.clear();
-      }
-
-      /** Extra API for checkers **/
-
-      CFG get_cfg() {
-	return m_analyzer.get_cfg();
-      }
-
-      std::shared_ptr<abs_tr_t> get_abs_transformer(abs_dom_t* inv) {
-	m_abs_tr->set(inv);
-	return m_abs_tr;
-      }
-
-      void get_safe_assertions(std::set<const stmt_t*>& out) const {} 
-    };
-
-
-    /**
-     * External api
-     **/
-    template<typename CFG, typename AbsDomain>
-    using intra_fwd_analyzer =
-      intra_fwd_analyzer_wrapper<CFG, AbsDomain, intra_abs_transformer<AbsDomain>>;
-    
-  } // end namespace
->>>>>>> 0adad97d
 } // end namespace
