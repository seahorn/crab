--- conflicted
+++ resolved
@@ -11,171 +11,6 @@
 #include <memory>
 
 namespace crab {
-<<<<<<< HEAD
-
-  namespace analyzer {
-
-    /**
-     * Only for internal use.
-     * Implementation of an intra-procedural forward analysis.
-     * 
-     * Perform a standard forward flow-sensitive analysis. AbsTr
-     * defines the abstract transfer functions as well as which
-     * operations are modeled.
-     **/
-    template< typename CFG, typename AbsTr>
-    class fwd_analyzer: 
-      private ikos::interleaved_fwd_fixpoint_iterator
-               <CFG, typename AbsTr::abs_dom_t> { 
-     public:
-
-      typedef CFG cfg_t;
-      typedef typename CFG::basic_block_label_t basic_block_label_t;
-      typedef typename CFG::varname_t varname_t;
-      typedef typename CFG::variable_t variable_t;      
-      typedef typename AbsTr::abs_dom_t abs_dom_t;
-      typedef AbsTr abs_tr_t;
-      
-     private:
-
-      typedef ikos::interleaved_fwd_fixpoint_iterator<CFG, abs_dom_t>
-      fixpo_iterator_t;
-      
-     public:
-
-      typedef typename fixpo_iterator_t::invariant_table_t invariant_map_t;      
-      typedef typename fixpo_iterator_t::assumption_map_t assumption_map_t;
-      typedef liveness<CFG> liveness_t;
-      typedef typename fixpo_iterator_t::wto_t wto_t;
-      typedef typename fixpo_iterator_t::iterator iterator;
-      typedef typename fixpo_iterator_t::const_iterator const_iterator;
-
-     private:
-      
-      typedef typename liveness_t::set_t live_set_t;     
-
-      abs_tr_t*  m_abs_tr; // the abstract transformer
-      const liveness_t* m_live;
-      live_set_t m_formals;
-      
-      void prune_dead_variables(abs_dom_t &inv, basic_block_label_t node) {
-        if (!m_live) return;
-
-	crab::ScopedCrabStats __st__("Pruning dead variables");
-	
-        if (inv.is_bottom() || inv.is_top()) return;
-        auto dead = m_live->dead_exit(node);       
-
-        dead -= m_formals;
-	std::vector<variable_t> dead_vec(dead.begin(), dead.end());
-	inv.forget(dead_vec);
-      }
-
-      //! Given a basic block and the invariant at the entry it produces
-      //! the invariant at the exit of the block.
-      void analyze(basic_block_label_t node, abs_dom_t &inv) {
-        auto &b = this->get_cfg().get_node(node);
-	// XXX: set takes a reference to inv so no copies here
-	m_abs_tr->set(&inv);
-        for (auto &s : b) { s.accept(m_abs_tr); }
-        prune_dead_variables(inv, node);
-      } 
-      
-      void process_pre(basic_block_label_t node, abs_dom_t inv) {}
-      void process_post(basic_block_label_t node, abs_dom_t inv) {}
-      
-     public:
-
-      fwd_analyzer(CFG cfg, const wto_t *wto, abs_tr_t* abs_tr,
-		   // live can be nullptr if no live info is available
-		   const liveness_t* live,
-		   // fixpoint parameters
-		   unsigned int widening_delay,
-		   unsigned int descending_iters,
-		   size_t jump_set_size)
-		   
-	: fixpo_iterator_t(cfg, wto,
-			   widening_delay, descending_iters, jump_set_size,
-			   false /*disable processor*/), 
-	  m_abs_tr(abs_tr),
-	  m_live(live) {
-	CRAB_VERBOSE_IF(1, get_msg_stream() << "Type checking CFG ... ";);
-	crab::CrabStats::resume("CFG type checking");
-	crab::cfg::type_checker<CFG> tc(this->_cfg);
-	tc.run();
-	crab::CrabStats::stop("CFG type checking");	
-	CRAB_VERBOSE_IF(1, get_msg_stream() << "OK\n";);
-	
-        if (live) {
-          // --- collect input and output parameters 
-          if (this->get_cfg().has_func_decl()) {
-	    auto fdecl = this->get_cfg().get_func_decl();
-	    for (unsigned i=0; i < fdecl.get_num_inputs();i++)
-	      m_formals += fdecl.get_input_name(i);
-	    for (unsigned i=0; i < fdecl.get_num_outputs();i++)
-	      m_formals += fdecl.get_output_name(i);
-	  }
-        }
-
-      }
-
-      //! Trigger the fixpoint computation 
-      void run_forward()  {
-        // ugly hook to initialize some global state. This needs to be
-        // fixed properly.
-	domains::array_sgraph_domain_traits<abs_dom_t>::do_initialization(this->get_cfg());
-	  
-        // XXX: inv was created before the static data is initialized
-        //      so it won't contain that data.
-        this->run(*m_abs_tr->get());         
-      }      
-
-      void run_forward(basic_block_label_t entry, const assumption_map_t &assumptions)  {
-        // ugly hook to initialize some global state. This needs to be
-        // fixed properly.
-	domains::array_sgraph_domain_traits<abs_dom_t>::do_initialization(this->get_cfg());
-	
-        // XXX: inv was created before the static data is initialized
-        //      so it won't contain that data.	
-        this->run(entry, *m_abs_tr->get(), assumptions);         
-      }      
-      
-      CFG get_cfg() const {
-	return this->_cfg;
-      }
-
-      const invariant_map_t& get_pre_invariants() const {
-	return this->_pre;
-      }
-      
-      const invariant_map_t& get_post_invariants() const {
-	return this->_post;
-      }
-      
-      iterator       pre_begin()       { return this->_pre.begin(); } 
-      iterator       pre_end()         { return this->_pre.end();   }
-      const_iterator pre_begin() const { return this->_pre.begin(); }
-      const_iterator pre_end()   const { return this->_pre.end();   }
-      
-      iterator       post_begin()       { return this->_post.begin(); } 
-      iterator       post_end()         { return this->_post.end();   }
-      const_iterator post_begin() const { return this->_post.begin(); }
-      const_iterator post_end()   const { return this->_post.end();   }
-      
-      //! Return the invariants that hold at the entry of b
-      inline abs_dom_t operator[](basic_block_label_t b) const {
-        return get_pre(b);
-      }
-      
-      //! Return the invariants that hold at the entry of b
-      abs_dom_t get_pre(basic_block_label_t b) const {
-	return this->_pre.at(b);
-      }
-      
-      //! Return the invariants that hold at the exit of b
-      abs_dom_t get_post(basic_block_label_t b) const {
-	return this->_post.at(b);
-=======
 namespace analyzer {
 namespace analyzer_internal_impl {
 /**
@@ -420,7 +255,6 @@
 	o << "/**\n"
 	  << "* POST: " << post << "\n"
 	  << "**/\n";	
->>>>>>> 3e9876be
       }
     }
   }
