#pragma once 

/* 
   Implementation of the abstract transfer functions by reducing them
   to abstract domain operations.
   
   These are the main Crab statements for which we define their abstract
   transfer functions:
   
   ARITHMETIC and BOOLEAN
     x := y bin_op z;
     x := y; 
     assume(cst) 
     assert(cst);
     x := select(cond, y, z);

   ARRAYS
     a[l...u] := v (a,b are arrays and v can be bool/integer/pointer)
     a[i] := v;   
     v := a[i];
     a := b        

   POINTERS
     *p = q;
     p = *q;
     p := q+n 
     p := &obj;
     p := &fun
     p := null;

   FUNCTIONS
     x := foo(arg1,...,argn);
     return r;

   havoc(x);

 */

#include <crab/common/debug.hpp>
#include <crab/common/stats.hpp>
#include <crab/cfg/cfg.hpp>
#include <crab/domains/linear_constraints.hpp>
#include <crab/domains/abstract_domain_operators.hpp>

namespace crab {
namespace analyzer {

/**
 * API abstract transformer
 **/
template<typename Number, typename VariableName>
class abs_transformer_api: public crab::cfg::statement_visitor<Number, VariableName> {
public:

  typedef Number number_t;    
  typedef VariableName varname_t;
    
  typedef ikos::variable <number_t, VariableName > var_t;
  typedef ikos::linear_expression<number_t, VariableName > lin_exp_t;
  typedef ikos::linear_constraint<number_t, VariableName > lin_cst_t;
  typedef ikos::linear_constraint_system<number_t, VariableName > lin_cst_sys_t;

  typedef crab::cfg::havoc_stmt<number_t,VariableName>        havoc_t;
  typedef crab::cfg::unreachable_stmt<number_t,VariableName>  unreach_t;
    
  typedef crab::cfg::binary_op<number_t,VariableName>         bin_op_t;
  typedef crab::cfg::assignment<number_t,VariableName>        assign_t;
  typedef crab::cfg::assume_stmt<number_t,VariableName>       assume_t;
  typedef crab::cfg::select_stmt<number_t,VariableName>       select_t;
  typedef crab::cfg::assert_stmt<number_t,VariableName>       assert_t;

  typedef crab::cfg::int_cast_stmt<number_t,VariableName>     int_cast_t;
  typedef crab::cfg::callsite_stmt<number_t,VariableName>     callsite_t;
  typedef crab::cfg::return_stmt<number_t,VariableName>       return_t;
    
  typedef crab::cfg::array_init_stmt<number_t,VariableName>   arr_init_t;
  typedef crab::cfg::array_store_stmt<number_t,VariableName>  arr_store_t;
  typedef crab::cfg::array_load_stmt<number_t,VariableName>   arr_load_t;
  typedef crab::cfg::array_assign_stmt<number_t,VariableName> arr_assign_t;
  typedef crab::cfg::ptr_store_stmt<number_t,VariableName>    ptr_store_t;
  typedef crab::cfg::ptr_load_stmt<number_t,VariableName>     ptr_load_t;

  typedef crab::cfg::ptr_assign_stmt<number_t,VariableName>   ptr_assign_t;
  typedef crab::cfg::ptr_object_stmt<number_t,VariableName>   ptr_object_t;
  typedef crab::cfg::ptr_function_stmt<number_t,VariableName> ptr_function_t;
  typedef crab::cfg::ptr_null_stmt<number_t,VariableName>     ptr_null_t;
  typedef crab::cfg::ptr_assume_stmt<number_t,VariableName>   ptr_assume_t;
  typedef crab::cfg::ptr_assert_stmt<number_t,VariableName>   ptr_assert_t;

  typedef crab::cfg::bool_binary_op<number_t,VariableName>    bool_bin_op_t;
  typedef crab::cfg::bool_assign_cst<number_t,VariableName>   bool_assign_cst_t;
  typedef crab::cfg::bool_assign_var<number_t,VariableName>   bool_assign_var_t;    
  typedef crab::cfg::bool_assume_stmt<number_t,VariableName>  bool_assume_t;
  typedef crab::cfg::bool_select_stmt<number_t,VariableName>  bool_select_t;
  typedef crab::cfg::bool_assert_stmt<number_t,VariableName>  bool_assert_t;
    
protected: 

  virtual void exec(havoc_t&) { }
  virtual void exec(unreach_t&) { }    
  virtual void exec(bin_op_t&)  { } 
  virtual void exec(assign_t&) { }
  virtual void exec(assume_t&) { }
  virtual void exec(select_t&) { }
  virtual void exec(assert_t&) { }
  virtual void exec(int_cast_t&) { }
  virtual void exec(callsite_t&) { }
  virtual void exec(return_t&) { }
  virtual void exec(arr_init_t&) { }
  virtual void exec(arr_store_t&) { }
  virtual void exec(arr_load_t&) { }
  virtual void exec(arr_assign_t&) { }
  virtual void exec(ptr_store_t&) { }
  virtual void exec(ptr_load_t&) { }
  virtual void exec(ptr_assign_t&) { }
  virtual void exec(ptr_object_t&) { }
  virtual void exec(ptr_function_t&) { }
  virtual void exec(ptr_null_t&) { }
  virtual void exec(ptr_assume_t&) { }
  virtual void exec(ptr_assert_t&) { }
  virtual void exec(bool_bin_op_t&)  { } 
  virtual void exec(bool_assign_cst_t&) { }
  virtual void exec(bool_assign_var_t&) { }    
  virtual void exec(bool_assume_t&) { }
  virtual void exec(bool_select_t&) { }
  virtual void exec(bool_assert_t&) { }

public: /* visitor api */

  void visit(havoc_t &s) { exec(s); }
  void visit(unreach_t &s) { exec(s); }    
  void visit(bin_op_t &s) { exec(s); }
  void visit(assign_t &s) { exec(s); }
  void visit(assume_t &s) { exec(s); }
  void visit(select_t &s) { exec(s); }
  void visit(assert_t &s) { exec(s); }
  void visit(int_cast_t &s) { exec(s); }    
  void visit(callsite_t &s) { exec(s); }
  void visit(return_t &s) { exec(s); }
  void visit(arr_init_t &s) { exec(s); }
  void visit(arr_store_t &s) { exec(s); }
  void visit(arr_load_t &s) { exec(s); }
  void visit(arr_assign_t &s) { exec(s); }
  void visit(ptr_store_t &s) { exec(s); }
  void visit(ptr_load_t &s) { exec(s); }
  void visit(ptr_assign_t &s) { exec(s); }
  void visit(ptr_object_t &s) { exec(s); }
  void visit(ptr_function_t &s) { exec(s); }
  void visit(ptr_null_t &s) { exec(s); }
  void visit(ptr_assume_t &s) { exec(s); }
  void visit(ptr_assert_t &s) { exec(s); }
  void visit(bool_bin_op_t &s) { exec(s); }
  void visit(bool_assign_cst_t &s) { exec(s); }
  void visit(bool_assign_var_t &s) { exec(s); }    
  void visit(bool_assume_t &s) { exec(s); }
  void visit(bool_select_t &s) { exec(s); }
  void visit(bool_assert_t &s) { exec(s); }
};


/** 
 * Abstract forward transformer for all statements. Function calls
 * can be redefined by derived classes. By default, all function
 * calls are ignored in a sound manner (by havoc'ing all outputs).
 **/
template<class AbsD>
class intra_abs_transformer: 
      public abs_transformer_api<typename AbsD::number_t, typename AbsD::varname_t> {
    
public:
  typedef AbsD abs_dom_t;
  typedef typename abs_dom_t::number_t number_t;
  typedef typename abs_dom_t::varname_t varname_t;
  typedef typename abs_dom_t::variable_t variable_t;

public:
  typedef abs_transformer_api <number_t, varname_t> abs_transform_api_t;
  using typename abs_transform_api_t::var_t;
  using typename abs_transform_api_t::lin_exp_t;
  using typename abs_transform_api_t::lin_cst_t;
  using typename abs_transform_api_t::lin_cst_sys_t;
  using typename abs_transform_api_t::havoc_t;
  using typename abs_transform_api_t::unreach_t;    
  using typename abs_transform_api_t::bin_op_t;
  using typename abs_transform_api_t::assign_t;
  using typename abs_transform_api_t::assume_t;
  using typename abs_transform_api_t::select_t;
  using typename abs_transform_api_t::assert_t;
  using typename abs_transform_api_t::int_cast_t;    
  using typename abs_transform_api_t::callsite_t;
  using typename abs_transform_api_t::return_t;
  using typename abs_transform_api_t::arr_init_t;
  using typename abs_transform_api_t::arr_load_t;
  using typename abs_transform_api_t::arr_store_t;
  using typename abs_transform_api_t::arr_assign_t;
  using typename abs_transform_api_t::ptr_load_t;
  using typename abs_transform_api_t::ptr_store_t;
  using typename abs_transform_api_t::ptr_assign_t;
  using typename abs_transform_api_t::ptr_object_t;
  using typename abs_transform_api_t::ptr_function_t;
  using typename abs_transform_api_t::ptr_null_t;
  using typename abs_transform_api_t::ptr_assume_t;
  using typename abs_transform_api_t::ptr_assert_t;
  using typename abs_transform_api_t::bool_bin_op_t;
  using typename abs_transform_api_t::bool_assign_cst_t;
  using typename abs_transform_api_t::bool_assign_var_t;    
  using typename abs_transform_api_t::bool_assume_t;
  using typename abs_transform_api_t::bool_select_t;
  using typename abs_transform_api_t::bool_assert_t;

    
protected:
    
  abs_dom_t m_inv;
  bool m_ignore_assert;
  
private:
  
  template <typename NumOrVar>
  void apply(abs_dom_t &inv, binary_operation_t op, 
	     variable_t x, variable_t y, NumOrVar z) {
    if (auto top = conv_op<ikos::operation_t>(op)) {
      inv.apply(*top, x, y, z);
    } else if (auto top = conv_op<ikos::bitwise_operation_t>(op)) {
      inv.apply(*top, x, y, z);
    } else {
      CRAB_ERROR("unsupported binary operator", op);
    }
  }
  
    
public:
  
  intra_abs_transformer(abs_dom_t inv, bool ignore_assert = false)
    : m_inv(inv)
    , m_ignore_assert(ignore_assert) { }

  
  virtual ~intra_abs_transformer() { }
  
  void set_abs_value(abs_dom_t &&inv) {
    m_inv = std::move(inv);
  }

  abs_dom_t& get_abs_value() {
    return m_inv;
  }
    
  void exec(bin_op_t& stmt) {      
    bool pre_bot = false;
    if (::crab::CrabSanityCheckFlag &&
	(!(stmt.op() >= BINOP_SDIV && stmt.op() <= BINOP_UREM))) {
      pre_bot = m_inv.is_bottom();
    }
    
    auto op1 = stmt.left();
    auto op2 = stmt.right();
    if (op1.get_variable() && op2.get_variable()) {
      apply(m_inv, stmt.op(), 
	    stmt.lhs(), (*op1.get_variable()), (*op2.get_variable()));  
    } else {
      assert(op1.get_variable() && op2.is_constant());
      apply(m_inv, stmt.op(), 
	    stmt.lhs(), (*op1.get_variable()), op2.constant());  
    }
    
    if (::crab::CrabSanityCheckFlag &&
	(!(stmt.op() >= BINOP_SDIV && stmt.op() <= BINOP_UREM))) {
      bool post_bot = m_inv.is_bottom();
      if (!(pre_bot || !post_bot)) {
	CRAB_ERROR("Invariant became bottom after ", stmt);
      }
    }
  }


  void exec(select_t& stmt) {
    bool pre_bot = false;
    if (::crab::CrabSanityCheckFlag) {
      pre_bot = m_inv.is_bottom();
    }
    
    abs_dom_t inv1(m_inv);
    abs_dom_t inv2(m_inv);
    
    inv1 += stmt.cond();
    inv2 += stmt.cond().negate();

    if (::crab::CrabSanityCheckFlag) {        
      if (!pre_bot &&
	  (inv1.is_bottom() && inv2.is_bottom())) {
	CRAB_ERROR("select condition and its negation cannot be false simultaneously ",
		   stmt);
      }
    }
    
    if (inv2.is_bottom()) {
      inv1.assign(stmt.lhs(), stmt.left());
      m_inv = inv1;
    }
    else if (inv1.is_bottom()) {
      inv2.assign(stmt.lhs(), stmt.right());
      m_inv = inv2;
    }
    else {
      inv1.assign(stmt.lhs(), stmt.left());
      inv2.assign(stmt.lhs(), stmt.right());
      m_inv = inv1 | inv2;
    }
    
    if (::crab::CrabSanityCheckFlag) {
      bool post_bot = m_inv.is_bottom();      
      if (!(pre_bot || !post_bot)) {
	CRAB_ERROR("Invariant became bottom after ", stmt);
      }
    }
  }
  
  void exec(assign_t& stmt) {
    bool pre_bot = false;
    if (::crab::CrabSanityCheckFlag) {
      pre_bot = m_inv.is_bottom();
    }
    
    m_inv.assign(stmt.lhs(), stmt.rhs());
    
    if (::crab::CrabSanityCheckFlag) {
      bool post_bot = m_inv.is_bottom();      
      if (!(pre_bot || !post_bot)) {
	CRAB_ERROR("Invariant became bottom after ", stmt);
      }
    }
  }
  
  void exec(assume_t& stmt) {
    m_inv.operator+=(stmt.constraint());
  }
  
  void exec(assert_t& stmt) {
    if (m_ignore_assert) return;
    
    bool pre_bot = false;
    if (::crab::CrabSanityCheckFlag) {
      pre_bot = m_inv.is_bottom();
    }
    
    m_inv.operator+=(stmt.constraint());
    
    if (::crab::CrabSanityCheckFlag) {
      if (!stmt.constraint().is_contradiction()) {
	bool post_bot = m_inv.is_bottom();      
	if (!(pre_bot || !post_bot)) {
	  CRAB_WARN("Invariant became bottom after ", stmt, ".",
		    " This might indicate that the assertion is violated");
	}
      }
    }      
  }
  
  void exec(int_cast_t &stmt){
    bool pre_bot = false;
    if (::crab::CrabSanityCheckFlag) {      
      pre_bot = m_inv.is_bottom();
    }
    if (auto op = conv_op<crab::domains::int_conv_operation_t>(stmt.op())) {
      m_inv.apply(*op, stmt.dst(), stmt.src());
    } else {
      CRAB_ERROR("unsupported cast operator ", stmt.op());	
    }
    
    if (::crab::CrabSanityCheckFlag) {      
      bool post_bot = m_inv.is_bottom();
      if (!(pre_bot || !post_bot)) {
	CRAB_ERROR("Invariant became bottom after ", stmt);
      }
    }
  }
  
  void exec(bool_assign_cst_t& stmt) {
    bool pre_bot = false;
    if (::crab::CrabSanityCheckFlag) {      
      pre_bot = m_inv.is_bottom();
    }
    
    m_inv.assign_bool_cst(stmt.lhs(), stmt.rhs());
    
    if (::crab::CrabSanityCheckFlag) {      
      bool post_bot = m_inv.is_bottom();
      if (!(pre_bot || !post_bot)) {
	CRAB_ERROR("Invariant became bottom after ", stmt);
      }
    }      
  }
  
  void exec(bool_assign_var_t& stmt) {
    bool pre_bot = false;
    if (::crab::CrabSanityCheckFlag) {      
      pre_bot = m_inv.is_bottom();
    }      
    m_inv.assign_bool_var(stmt.lhs(), stmt.rhs(), stmt.is_rhs_negated());
    
    if (::crab::CrabSanityCheckFlag) {      
      bool post_bot = m_inv.is_bottom();
      if (!(pre_bot || !post_bot)) {
	CRAB_ERROR("Invariant became bottom after ", stmt);
      }
    }            
  }
  
  void exec(bool_bin_op_t& stmt) {
    bool pre_bot = false;
    if (::crab::CrabSanityCheckFlag) {      
      pre_bot = m_inv.is_bottom();
    }
    
    if (auto op = conv_op<domains::bool_operation_t>(stmt.op())) {
      m_inv.apply_binary_bool(*op, stmt.lhs(), stmt.left(), stmt.right());
    } else {
      CRAB_WARN("Unsupported statement ", stmt);
    }
    
    if (::crab::CrabSanityCheckFlag) {      
      bool post_bot = m_inv.is_bottom();
      if (!(pre_bot || !post_bot)) {
	CRAB_ERROR("Invariant became bottom after ", stmt);
      }
    }            
  }
  
  void exec(bool_assume_t& stmt) {
    m_inv.assume_bool(stmt.cond(), stmt.is_negated());
  }
  
  void exec(bool_select_t& stmt) {
    bool pre_bot = false;
    if (::crab::CrabSanityCheckFlag) {      
      pre_bot = m_inv.is_bottom();
    }
    
    abs_dom_t inv1(m_inv);
    abs_dom_t inv2(m_inv);
    const bool negate = true;
    inv1.assume_bool(stmt.cond(), !negate);
    inv2.assume_bool(stmt.cond(), negate);
    if (inv2.is_bottom()) {
      inv1.assign_bool_var(stmt.lhs(), stmt.left(), !negate);
      m_inv = inv1;
    }
    else if (inv1.is_bottom()) {
      inv2.assign_bool_var(stmt.lhs(), stmt.right(), !negate);
      m_inv = inv2;
    }
    else {
      inv1.assign_bool_var(stmt.lhs(), stmt.left(), !negate);
      inv2.assign_bool_var(stmt.lhs(), stmt.right(), !negate);
      m_inv = inv1 | inv2;
    }
    
    if (::crab::CrabSanityCheckFlag) {      
      bool post_bot = m_inv.is_bottom();
      if (!(pre_bot || !post_bot)) {
	CRAB_ERROR("Invariant became bottom after ", stmt);
      }
    }                  
  }
  
  void exec(bool_assert_t& stmt) {
    if (m_ignore_assert) return;
 
    m_inv.assume_bool(stmt.cond(), false);
  }
  
  void exec(havoc_t& stmt) {
    bool pre_bot = false;
    if (::crab::CrabSanityCheckFlag) {      
      pre_bot = m_inv.is_bottom();
    }
    
    m_inv.operator-=(stmt.variable());
    
    if (::crab::CrabSanityCheckFlag) {
      bool post_bot = m_inv.is_bottom();
      if (!(pre_bot || !post_bot)) {
	CRAB_ERROR("Invariant became bottom after ", stmt);
      }
    }
  }

  void exec(unreach_t& stmt) {
    m_inv.set_to_bottom();
  }
  
  void exec(arr_init_t& stmt) {
    bool pre_bot = false;
    if (::crab::CrabSanityCheckFlag) {      
      pre_bot = m_inv.is_bottom();
    }
    
    m_inv.array_init(stmt.array(), stmt.elem_size(),
		     stmt.lb_index(), stmt.ub_index(), stmt.val());
    
    if (::crab::CrabSanityCheckFlag) {
      bool post_bot = m_inv.is_bottom();
      if (!(pre_bot || !post_bot)) {
      CRAB_ERROR("Invariant became bottom after ", stmt);
      }
    }
  }

  void exec(arr_store_t& stmt) {
    bool pre_bot = false;
    if (::crab::CrabSanityCheckFlag) {      
      pre_bot = m_inv.is_bottom();
    }
<<<<<<< HEAD

    auto new_arr_v = stmt.new_array();
    if (stmt.lb_index().equal(stmt.ub_index())) {
      if (new_arr_v) {
	get()->array_store(*new_arr_v, stmt.array(), stmt.elem_size(),
			   stmt.lb_index(), stmt.value(),
			   stmt.is_strong_update());
      } else {
	get()->array_store(stmt.array(), stmt.elem_size(),
			   stmt.lb_index(), stmt.value(),
			   stmt.is_strong_update());	
      }
    } else {
      if (new_arr_v) {
	get()->array_store_range(*new_arr_v, stmt.array(), stmt.elem_size(),
				 stmt.lb_index(), stmt.ub_index(), stmt.value());	
      } else {
	get()->array_store_range(stmt.array(), stmt.elem_size(),
				 stmt.lb_index(), stmt.ub_index(), stmt.value());
      }
=======
    
    if (stmt.lb_index().equal(stmt.ub_index())) {
      m_inv.array_store(stmt.array(), stmt.elem_size(),
			stmt.lb_index(), stmt.value(), stmt.is_strong_update());
    } else {
      m_inv.array_store_range(stmt.array(), stmt.elem_size(),
			      stmt.lb_index(), stmt.ub_index(), stmt.value());	
>>>>>>> 3e9876be
    } 
    
    if (::crab::CrabSanityCheckFlag) {
      bool post_bot = m_inv.is_bottom();
      if (!(pre_bot || !post_bot)) {
	CRAB_ERROR("Invariant became bottom after ", stmt);
      }
    }
  }

  void exec(arr_load_t& stmt) {
    bool pre_bot = false;
    if (::crab::CrabSanityCheckFlag) {      
      pre_bot = m_inv.is_bottom();
    }
    
    m_inv.array_load(stmt.lhs(), stmt.array(), stmt.elem_size(), stmt.index());
    
    if (::crab::CrabSanityCheckFlag) {
      bool post_bot = m_inv.is_bottom();
      if (!(pre_bot || !post_bot)) {
	CRAB_ERROR("Invariant became bottom after ", stmt);
      }
    }      
  }
  
  void exec(arr_assign_t& stmt) {
    bool pre_bot = false;
    if (::crab::CrabSanityCheckFlag) {      
      pre_bot = m_inv.is_bottom();
    }
    
    m_inv.array_assign(stmt.lhs(), stmt.rhs());
    
    if (::crab::CrabSanityCheckFlag) {
      bool post_bot = m_inv.is_bottom();
      if (!(pre_bot || !post_bot)) {
	CRAB_ERROR("Invariant became bottom after ", stmt);
      }
    }      
  }
  
  void exec(ptr_null_t& stmt)
  { m_inv.pointer_mk_null(stmt.lhs()); }
  
  void exec(ptr_object_t& stmt)
  { m_inv.pointer_mk_obj(stmt.lhs(), stmt.rhs()); }
  
  void exec(ptr_assign_t& stmt)
  { m_inv.pointer_assign(stmt.lhs(), stmt.rhs(), stmt.offset()); }
  
  void exec(ptr_function_t& stmt)
  { m_inv.pointer_function(stmt.lhs(), stmt.rhs()); }
  
  void exec(ptr_load_t& stmt)
  { m_inv.pointer_load(stmt.lhs(), stmt.rhs()); }
  
  void exec(ptr_store_t& stmt)
  { m_inv.pointer_store(stmt.lhs(), stmt.rhs()); }
  
  void exec(ptr_assume_t& stmt)
  { m_inv.pointer_assume(stmt.constraint()); }
  
  void exec(ptr_assert_t& stmt) {
    if (m_ignore_assert) return;
    m_inv.pointer_assert(stmt.constraint());
  }
  
  virtual void exec(callsite_t& cs) {
    for (auto vt: cs.get_lhs()) {
      m_inv.operator-=(vt);  // havoc
    }
  }

  virtual void exec(return_t& ret) {}
  
}; 

///////////////////////////////////////
/// For inter-procedural analysis
///////////////////////////////////////

template<typename AbsDom>
class inter_transformer_helpers{
public:
  
  typedef typename AbsDom::linear_expression_t linear_expression_t;
  typedef typename AbsDom::variable_t variable_t;    
  typedef typename AbsDom::number_t number_t;
  
  static void unify(AbsDom& inv,  variable_t lhs, variable_t rhs) {
    assert(lhs.get_type() == rhs.get_type());
    switch(lhs.get_type()) {
    case BOOL_TYPE:
      inv.assign_bool_var(lhs, rhs, false);
      break;      
    case INT_TYPE:
    case REAL_TYPE:	
      inv.assign(lhs, rhs);
      break;
    case PTR_TYPE:
      inv.pointer_assign(lhs, rhs, number_t(0));
      break;
    case ARR_BOOL_TYPE:
    case ARR_INT_TYPE:
    case ARR_REAL_TYPE:
    case ARR_PTR_TYPE:
      inv.array_assign(lhs, rhs);
      break;
    default:
      CRAB_ERROR("unsuported type");
    }
  }
  
};


/////////////////////////////////
/// For backward analysis
/////////////////////////////////


/**
 * Abstract transformer to compute necessary preconditions.
 **/ 
template<class AbsD, class InvT>
class intra_necessary_preconditions_abs_transformer final: 
    public abs_transformer_api<typename AbsD::number_t, typename AbsD::varname_t> {
public:
  typedef AbsD abs_dom_t;
  typedef typename abs_dom_t::number_t number_t;
  typedef typename abs_dom_t::varname_t varname_t;
  typedef typename abs_dom_t::variable_t variable_t;    
  typedef crab::cfg::statement<number_t, varname_t> statement_t;    
  typedef abs_transformer_api <number_t, varname_t> abs_transform_api_t;
  using typename abs_transform_api_t::var_t;
  using typename abs_transform_api_t::lin_exp_t;
  using typename abs_transform_api_t::lin_cst_t;
  using typename abs_transform_api_t::lin_cst_sys_t;
  using typename abs_transform_api_t::havoc_t;
  using typename abs_transform_api_t::unreach_t;    
  using typename abs_transform_api_t::bin_op_t;
  using typename abs_transform_api_t::assign_t;
  using typename abs_transform_api_t::assume_t;
  using typename abs_transform_api_t::select_t;
  using typename abs_transform_api_t::assert_t;
  using typename abs_transform_api_t::int_cast_t;
  using typename abs_transform_api_t::callsite_t;
  using typename abs_transform_api_t::return_t;
  using typename abs_transform_api_t::arr_init_t;
  using typename abs_transform_api_t::arr_load_t;
  using typename abs_transform_api_t::arr_store_t;
  using typename abs_transform_api_t::arr_assign_t;
  using typename abs_transform_api_t::ptr_load_t;
  using typename abs_transform_api_t::ptr_store_t;
  using typename abs_transform_api_t::ptr_assign_t;
  using typename abs_transform_api_t::ptr_object_t;
  using typename abs_transform_api_t::ptr_function_t;
  using typename abs_transform_api_t::ptr_null_t;
  using typename abs_transform_api_t::ptr_assume_t;
  using typename abs_transform_api_t::ptr_assert_t;
  using typename abs_transform_api_t::bool_bin_op_t;
  using typename abs_transform_api_t::bool_assign_cst_t;
  using typename abs_transform_api_t::bool_assign_var_t;    
  using typename abs_transform_api_t::bool_assume_t;
  using typename abs_transform_api_t::bool_select_t;
  using typename abs_transform_api_t::bool_assert_t;
  
private:
  
  // used to compute the (necessary) preconditions
  abs_dom_t m_pre;
  // used to refine the preconditions: map from statement_t to abs_dom_t.
  InvT* m_invariants;
  // ignore assertions
  bool m_ignore_assert;    
  // if m_ignore_assert is false then enable compute preconditions
  // from good states, otherwise from bad states (by negating the
  // conditions of the assert statements).
  bool m_good_states;
  
public:
  
  intra_necessary_preconditions_abs_transformer
  (abs_dom_t post, InvT* invars,
   bool good_states, bool ignore_assert = false)
    : m_pre(post)
    , m_invariants(invars)
    , m_ignore_assert(ignore_assert)
    , m_good_states(good_states) {
    
    if (!m_invariants) {
      CRAB_ERROR("Invariant table cannot be null");
    }
  }
  
  ~intra_necessary_preconditions_abs_transformer() = default;
  
  abs_dom_t preconditions() {
    return m_pre;
  }
    
  void exec(bin_op_t& stmt) {
    auto op = conv_op<ikos::operation_t>(stmt.op());
    if (!op || op >= ikos::OP_UDIV) {
      // ignore UDIV, SREM, UREM
      // CRAB_WARN("backward operation ", stmt.op(), " not implemented");
      m_pre -= stmt.lhs();
      return;
    }
    
    auto op1 = stmt.left();
    auto op2 = stmt.right();
    abs_dom_t invariant = (*m_invariants)[&stmt];
    
    CRAB_LOG("backward-tr",
	     crab::outs() << "** " << stmt.lhs() << " := "
	                  << op1 << " " << *op << " " << op2 << "\n"
	                  << "\tFORWARD INV=" << invariant << "\n"
	                  << "\tPOST=" << m_pre << "\n");	       
      
    if (op1.get_variable() && op2.get_variable()) {
      m_pre.backward_apply(*op, 
			   stmt.lhs(), 
			   (*op1.get_variable()), 
			   (*op2.get_variable()),
			   std::move(invariant));
    } else {
      assert(op1.get_variable() && op2.is_constant());
      m_pre.backward_apply(*op, 
			   stmt.lhs(), 
			   (*op1.get_variable()), 
			   op2.constant(),
			   std::move(invariant)); 
    }
    CRAB_LOG("backward-tr",
	     crab::outs() << "\tPRE=" << m_pre << "\n");
    
  }
    
  // select(x := cond ? e1: e2, post) can be reduced to
  //   pre: goto b_then;
  //   pre: goto b_else;
  //   b_then:
  //     assume(cond);
  //     x := e1;
  //     goto post;
  //   b_else:
  //     assume(not(cond));
  //     x := e2;
  //     goto post;
  //   post: ....
  void exec(select_t& stmt) {
    abs_dom_t old_pre = (*m_invariants)[&stmt];

    // -- one of the two branches is false
    abs_dom_t then_inv(old_pre);                  
    then_inv += stmt.cond();      
    if (then_inv.is_bottom()) {
      m_pre.backward_assign(stmt.lhs(),stmt.right(),std::move(old_pre));	
      m_pre += stmt.cond().negate();
      return;
    }
    
    abs_dom_t else_inv(old_pre);
    else_inv += stmt.cond().negate();
    if (else_inv.is_bottom()) {
      m_pre.backward_assign(stmt.lhs(),stmt.left(),std::move(old_pre));	
      m_pre += stmt.cond();
      return;
    }
    
    // -- both branches can be possible so we join them
    abs_dom_t pre_then(m_pre);
    pre_then.backward_assign(stmt.lhs(),stmt.left(),old_pre);      
    pre_then += stmt.cond();
    
    abs_dom_t pre_else(m_pre);
    pre_else.backward_assign(stmt.lhs(),stmt.right(),old_pre);      
    pre_else += stmt.cond().negate();
    
    m_pre = pre_then | pre_else;
  }
  
  // x := e
  void exec(assign_t& stmt) {
    abs_dom_t invariant = (*m_invariants)[&stmt];
    
    CRAB_LOG("backward-tr",
	     auto rhs = stmt.rhs();
	     crab::outs() << "** " << stmt.lhs() << " := " << rhs << "\n"
	     << "\tFORWARD INV=" << invariant << "\n"
	     << "\tPOST=" << m_pre << "\n");	       
    
    m_pre.backward_assign(stmt.lhs(), stmt.rhs(), std::move(invariant));
    CRAB_LOG("backward-tr",
	     crab::outs() << "\tPRE=" << m_pre << "\n");
  }

  // assume(c)
  // the precondition must contain c so forward and backward are the same.
  void exec(assume_t& stmt) {
    CRAB_LOG("backward-tr",
	     crab::outs() << "** " << stmt << "\n"
	                  << "\tPOST=" << m_pre << "\n");	       
    m_pre += stmt.constraint();
    CRAB_LOG("backward-tr",
	     crab::outs() << "\tPRE=" << m_pre << "\n");
      
  }
  
  // assert(c)
  void exec(assert_t& stmt) {
    if (!m_ignore_assert) {
      CRAB_LOG("backward-tr",
	       crab::outs() << "** " << stmt << "\n"
	                    << "\tPOST=" << m_pre << "\n");	       
      if (m_good_states) {
	// similar to assume(c)
	m_pre += stmt.constraint();
      } else {
	// here we are interested in computing preconditions of the
	// error states. Thus, we propagate backwards "not c" which
	// represents the error states.
	abs_dom_t error;
	error += stmt.constraint().negate();
	// we need to join to consider all possible preconditions to
	// error. Otherwise, if we would have two assertions
	// "assert(x >= -2); assert(x <= 2);" we would have
	// incorrectly contradictory constraints.
	m_pre |= error; 
      }
      
      CRAB_LOG("backward-tr",
		 crab::outs() << "\tPRE=" << m_pre << "\n");
    }
  }
  
  // similar to assume(false)    
  void exec(unreach_t& stmt) {
    m_pre.set_to_bottom();
  }

  // x := *
  // x can be anything before the assignment
  void exec(havoc_t& stmt) {
    m_pre -= stmt.variable();
  }

  void exec(int_cast_t& stmt) {
    abs_dom_t invariant = (*m_invariants)[&stmt];
    CRAB_LOG("backward-tr",
	     crab::outs() << "** " << stmt << "\n"
	                  << "\tPOST=" << m_pre << "\n");
    m_pre.backward_assign(stmt.dst(), stmt.src(), std::move(invariant));    
    CRAB_LOG("backward-tr",
	     crab::outs() << "\tPRE=" << m_pre << "\n");    
  }
  
  void exec(bool_assign_cst_t& stmt)
  { m_pre -= stmt.lhs(); }
  void exec(bool_assign_var_t& stmt)
  { m_pre -= stmt.lhs(); }
  void exec(bool_bin_op_t& stmt)
  { m_pre -= stmt.lhs(); }
  void exec(bool_select_t& stmt)
  { m_pre -= stmt.lhs(); }
  
  void exec(bool_assume_t& stmt) {
    // same as forward
    CRAB_LOG("backward-tr",
	     crab::outs() << "** " << stmt << "\n"
	                  << "\tPOST=" << m_pre << "\n");	                 
    m_pre.assume_bool(stmt.cond(), stmt.is_negated());
    CRAB_LOG("backward-tr",
	     crab::outs() << "\tPRE=" << m_pre << "\n");
  }
    
  void exec(bool_assert_t& stmt) {
    if (!m_ignore_assert) {
      CRAB_LOG("backward-tr",
	       crab::outs() << "** " << stmt << "\n"
	                    << "\tPOST=" << m_pre << "\n");	             
      if (m_good_states) {
	// similar to bool_assume(c)
	m_pre.assume_bool(stmt.cond(), false /*non-negated*/);
      } else {
	abs_dom_t error;
	error.assume_bool(stmt.cond(), true /*negated*/);
	  m_pre |= error;
      }
      CRAB_LOG("backward-tr",
  	       crab::outs() << "\tPRE=" << m_pre << "\n");
    }
  }

  void exec(arr_init_t& stmt) {
    abs_dom_t invariant = (*m_invariants)[&stmt];

    CRAB_LOG("backward-tr",
	     crab::outs() << "** " << stmt << "\n"
	                  << "\tFORWARD INV=" << invariant << "\n"	     
	                  << "\tPOST=" << m_pre << "\n");	       
    m_pre.backward_array_init(stmt.array(), stmt.elem_size(),
			      stmt.lb_index(), stmt.ub_index(), stmt.val(),
			      std::move(invariant));
    CRAB_LOG("backward-tr",
	     crab::outs() << "\tPRE=" << m_pre << "\n");
  }

  void exec(arr_load_t& stmt) {
    abs_dom_t invariant = (*m_invariants)[&stmt];

    CRAB_LOG("backward-tr",
	     crab::outs() << "** " << stmt << "\n"
	                  << "\tFORWARD INV=" << invariant << "\n"	     
	                  << "\tPOST=" << m_pre << "\n");	           
    m_pre.backward_array_load(stmt.lhs(), stmt.array(), stmt.elem_size(), stmt.index(),
			      std::move(invariant));
    CRAB_LOG("backward-tr",
	     crab::outs() << "\tPRE=" << m_pre << "\n");    
  }
  
  
  void exec(arr_store_t& stmt) {
    abs_dom_t invariant = (*m_invariants)[&stmt];
    CRAB_LOG("backward-tr",
	     crab::outs() << "** " << stmt << "\n"
	                  << "\tFORWARD INV=" << invariant << "\n"
<<<<<<< HEAD
	                  << "\tPOST=" << *m_pre << "\n");

    auto new_arr_v = stmt.new_array();
    if (stmt.lb_index().equal(stmt.ub_index())) {
      if (new_arr_v) {
	m_pre->backward_array_store(*new_arr_v, stmt.array(), stmt.elem_size(),
				    stmt.lb_index(), stmt.value(),
				    stmt.is_strong_update(), invariant);	
      } else {
	m_pre->backward_array_store(stmt.array(), stmt.elem_size(),
				    stmt.lb_index(), stmt.value(),
				    stmt.is_strong_update(), invariant);
      }
    } else {
      if (new_arr_v) {
	m_pre->backward_array_store_range(*new_arr_v, stmt.array(), stmt.elem_size(),
					  stmt.lb_index(), stmt.ub_index(), stmt.value(),
					  invariant);	
      } else {
	m_pre->backward_array_store_range(stmt.array(), stmt.elem_size(),
					  stmt.lb_index(), stmt.ub_index(), stmt.value(),
					  invariant);
      }
=======
	                  << "\tPOST=" << m_pre << "\n");	               
    if (stmt.lb_index().equal(stmt.ub_index())) {
      m_pre.backward_array_store(stmt.array(), stmt.elem_size(),
				 stmt.lb_index(), stmt.value(), stmt.is_strong_update(),
				 std::move(invariant));
    } else {
      m_pre.backward_array_store_range(stmt.array(), stmt.elem_size(),
				       stmt.lb_index(), stmt.ub_index(), stmt.value(),
				       std::move(invariant));	
>>>>>>> 3e9876be
    }
    CRAB_LOG("backward-tr",
	     crab::outs() << "\tPRE=" << m_pre << "\n");        
  }
  
  void exec(arr_assign_t& stmt) {
    abs_dom_t invariant = (*m_invariants)[&stmt];
    CRAB_LOG("backward-tr",
	     crab::outs() << "** " << stmt << "\n"
	                  << "\tFORWARD INV=" << invariant << "\n"
	                  << "\tPOST=" << m_pre << "\n");	                   
    m_pre.backward_array_assign(stmt.lhs(), stmt.rhs(), std::move(invariant));
    CRAB_LOG("backward-tr",
	     crab::outs() << "\tPRE=" << m_pre << "\n");            
  }


  // NOT IMPLEMENTED  
  void exec(ptr_null_t& stmt) { }
  void exec(ptr_object_t& stmt) { }
  void exec(ptr_assign_t& stmt) { }
  void exec(ptr_function_t& stmt) { }
  void exec(ptr_load_t& stmt) { }
  void exec(ptr_store_t& stmt) { }
  void exec(ptr_assume_t& stmt) { }
  void exec(ptr_assert_t& stmt) { }

  /// -- Call and return can be redefined by derived classes
  
  virtual void exec(callsite_t& cs) {
    for (auto vt: cs.get_lhs()) {
      m_pre -= vt;
    }

  }  
  virtual void exec(return_t& stmt) { }
}; 

} // end namespace
} // end namespace<|MERGE_RESOLUTION|>--- conflicted
+++ resolved
@@ -512,36 +512,26 @@
     if (::crab::CrabSanityCheckFlag) {      
       pre_bot = m_inv.is_bottom();
     }
-<<<<<<< HEAD
 
     auto new_arr_v = stmt.new_array();
     if (stmt.lb_index().equal(stmt.ub_index())) {
       if (new_arr_v) {
-	get()->array_store(*new_arr_v, stmt.array(), stmt.elem_size(),
-			   stmt.lb_index(), stmt.value(),
-			   stmt.is_strong_update());
+	m_inv.array_store(*new_arr_v, stmt.array(), stmt.elem_size(),
+			  stmt.lb_index(), stmt.value(),
+			  stmt.is_strong_update());
       } else {
-	get()->array_store(stmt.array(), stmt.elem_size(),
-			   stmt.lb_index(), stmt.value(),
-			   stmt.is_strong_update());	
+	m_inv.array_store(stmt.array(), stmt.elem_size(),
+			  stmt.lb_index(), stmt.value(),
+			  stmt.is_strong_update());	
       }
     } else {
       if (new_arr_v) {
-	get()->array_store_range(*new_arr_v, stmt.array(), stmt.elem_size(),
-				 stmt.lb_index(), stmt.ub_index(), stmt.value());	
+	m_inv.array_store_range(*new_arr_v, stmt.array(), stmt.elem_size(),
+				stmt.lb_index(), stmt.ub_index(), stmt.value());	
       } else {
-	get()->array_store_range(stmt.array(), stmt.elem_size(),
-				 stmt.lb_index(), stmt.ub_index(), stmt.value());
-      }
-=======
-    
-    if (stmt.lb_index().equal(stmt.ub_index())) {
-      m_inv.array_store(stmt.array(), stmt.elem_size(),
-			stmt.lb_index(), stmt.value(), stmt.is_strong_update());
-    } else {
-      m_inv.array_store_range(stmt.array(), stmt.elem_size(),
-			      stmt.lb_index(), stmt.ub_index(), stmt.value());	
->>>>>>> 3e9876be
+	m_inv.array_store_range(stmt.array(), stmt.elem_size(),
+				stmt.lb_index(), stmt.ub_index(), stmt.value());
+      }
     } 
     
     if (::crab::CrabSanityCheckFlag) {
@@ -971,41 +961,29 @@
     CRAB_LOG("backward-tr",
 	     crab::outs() << "** " << stmt << "\n"
 	                  << "\tFORWARD INV=" << invariant << "\n"
-<<<<<<< HEAD
-	                  << "\tPOST=" << *m_pre << "\n");
+	                  << "\tPOST=" << m_pre << "\n");
 
     auto new_arr_v = stmt.new_array();
     if (stmt.lb_index().equal(stmt.ub_index())) {
       if (new_arr_v) {
-	m_pre->backward_array_store(*new_arr_v, stmt.array(), stmt.elem_size(),
-				    stmt.lb_index(), stmt.value(),
-				    stmt.is_strong_update(), invariant);	
+	m_pre.backward_array_store(*new_arr_v, stmt.array(), stmt.elem_size(),
+				   stmt.lb_index(), stmt.value(),
+				   stmt.is_strong_update(), std::move(invariant));	
       } else {
-	m_pre->backward_array_store(stmt.array(), stmt.elem_size(),
-				    stmt.lb_index(), stmt.value(),
-				    stmt.is_strong_update(), invariant);
+	m_pre.backward_array_store(stmt.array(), stmt.elem_size(),
+				   stmt.lb_index(), stmt.value(),
+				   stmt.is_strong_update(), std::move(invariant));
       }
     } else {
       if (new_arr_v) {
-	m_pre->backward_array_store_range(*new_arr_v, stmt.array(), stmt.elem_size(),
-					  stmt.lb_index(), stmt.ub_index(), stmt.value(),
-					  invariant);	
+	m_pre.backward_array_store_range(*new_arr_v, stmt.array(), stmt.elem_size(),
+					 stmt.lb_index(), stmt.ub_index(), stmt.value(),
+					 std::move(invariant));	
       } else {
-	m_pre->backward_array_store_range(stmt.array(), stmt.elem_size(),
-					  stmt.lb_index(), stmt.ub_index(), stmt.value(),
-					  invariant);
-      }
-=======
-	                  << "\tPOST=" << m_pre << "\n");	               
-    if (stmt.lb_index().equal(stmt.ub_index())) {
-      m_pre.backward_array_store(stmt.array(), stmt.elem_size(),
-				 stmt.lb_index(), stmt.value(), stmt.is_strong_update(),
-				 std::move(invariant));
-    } else {
-      m_pre.backward_array_store_range(stmt.array(), stmt.elem_size(),
-				       stmt.lb_index(), stmt.ub_index(), stmt.value(),
-				       std::move(invariant));	
->>>>>>> 3e9876be
+	m_pre.backward_array_store_range(stmt.array(), stmt.elem_size(),
+					 stmt.lb_index(), stmt.ub_index(), stmt.value(),
+					 std::move(invariant));
+      }
     }
     CRAB_LOG("backward-tr",
 	     crab::outs() << "\tPRE=" << m_pre << "\n");        
