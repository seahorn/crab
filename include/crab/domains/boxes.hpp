--- conflicted
+++ resolved
@@ -514,13 +514,10 @@
           return res;
         }
 
-<<<<<<< HEAD
         void operator|=(boxes_domain_t other) {
           *this = *this | other;
         }
         
-=======
->>>>>>> 25a8b539
         boxes_domain_t operator|(boxes_domain_t other) {
           return boxes_domain_t (join (m_ldd, other.m_ldd));
         }
