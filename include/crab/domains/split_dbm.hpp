/*******************************************************************************
 *
 * A re-engineered implementation of the Difference Bound Matrix domain,
 * which maintains bounds and relations separately.
 *
 * Closure operations based on the paper "Fast and Flexible Difference Constraint
 * Propagation for DPLL(T)" by Cotton and Maler.
 *
 * Graeme Gange (gkgange@unimelb.edu.au)
 ******************************************************************************/

#ifndef SPLIT_DBM_HPP
#define SPLIT_DBM_HPP

#include <crab/common/types.hpp>
#include <crab/common/debug.hpp>
#include <crab/common/stats.hpp>
#include <crab/domains/graphs/adapt_sgraph.hpp>
#include <crab/domains/graphs/sparse_graph.hpp>
#include <crab/domains/graphs/ht_graph.hpp>
#include <crab/domains/graphs/pt_graph.hpp>
#include <crab/domains/graphs/graph_ops.hpp>
#include <crab/domains/linear_constraints.hpp>
#include <crab/domains/intervals.hpp>
#include <crab/domains/patricia_trees.hpp>
#include <crab/domains/numerical_domains_api.hpp>
#include <crab/domains/bitwise_operators_api.hpp>
#include <crab/domains/division_operators_api.hpp>

#include <type_traits>
#include <unordered_set>

#include <boost/optional.hpp>
#include <boost/unordered_set.hpp>
#include <boost/unordered_map.hpp>
#include <boost/lexical_cast.hpp>
#include <boost/container/flat_map.hpp>

#define CLOSE_BOUNDS_INLINE
// #define CHECK_POTENTIAL
//#define SDBM_NO_NORMALIZE

using namespace boost;
using namespace std;

namespace crab {

  namespace domains {

     using namespace ikos;

     namespace SDBM_impl {
       // translate from Number to dbm val_t type
       template<typename Number, typename Wt>
       class NtoV {
       public:
         static Wt ntov(const Number& n) { 
           return (Wt) n;
         }
       };

       // All of these representations are implementations of a
       // sparse weighted graph. They differ on the datastructures
       // used to store successors and predecessors
       enum GraphRep { 
         // sparse-map and sparse-sets
         ss = 1,        
         // adaptive sparse-map and sparse-sets
         adapt_ss = 2,  
         // patricia tree-maps and patricia tree-sets
         pt = 3,           
         // hash table and hash sets
         ht = 4
       };          

       template<typename Number, GraphRep Graph = GraphRep::adapt_ss>
       class DefaultParams {
       public:
         enum { chrome_dijkstra = 1 };
         enum { widen_restabilize = 1 };
         enum { special_assign = 1 };

         //typedef Number Wt;
         typedef long Wt;

         typedef typename std::conditional< 
           (Graph == ss), 
           SparseWtGraph<Wt>,
           typename std::conditional< 
             (Graph == adapt_ss), 
             AdaptGraph<Wt>,
             typename std::conditional< 
               (Graph == pt), 
               PtGraph<Wt>, 
               HtGraph<Wt> 
               >::type 
             >::type 
           >::type graph_t;
       };

       template<typename Number, GraphRep Graph = GraphRep::adapt_ss>
       class SimpleParams {
       public:
         enum { chrome_dijkstra = 0 };
         enum { widen_restabilize = 0 };
         enum { special_assign = 0 };

         typedef long Wt;

         typedef typename std::conditional< 
           (Graph == ss), 
           SparseWtGraph<Wt>,
           typename std::conditional< 
             (Graph == adapt_ss), 
             AdaptGraph<Wt>,
             typename std::conditional< 
               (Graph == pt), 
               PtGraph<Wt>, 
               HtGraph<Wt> 
               >::type 
             >::type 
           >::type graph_t;
       };
     }; // end namespace SDBM_impl


    template<class Number, class VariableName, class Params = SDBM_impl::DefaultParams<Number> >
    class SplitDBM_ : public writeable,
               public numerical_domain<Number, VariableName >,
               public bitwise_operators<Number,VariableName >,
               public division_operators<Number, VariableName >{
     public:
      using typename numerical_domain< Number, VariableName >::linear_expression_t;
      using typename numerical_domain< Number, VariableName >::linear_constraint_t;
      using typename numerical_domain< Number, VariableName >::linear_constraint_system_t;
      using typename numerical_domain< Number, VariableName >::variable_t;
      using typename numerical_domain< Number, VariableName >::number_t;
      using typename numerical_domain< Number, VariableName >::varname_t;
      
      typedef typename linear_constraint_t::kind_t constraint_kind_t;
      typedef interval<Number>  interval_t;

     private:
      typedef bound<Number>  bound_t;
      // Can't use separate_domain directly, as we need to
      // retrofit some operations onto the join.
      typedef patricia_tree< VariableName, interval_t > ranges_t;
      typedef typename ranges_t::key_binary_op_t key_binary_op_t;
   
      typedef typename Params::Wt Wt;
      typedef typename Params::graph_t graph_t;

      typedef SDBM_impl::NtoV<Number, Wt> ntov;

      typedef typename graph_t::vert_id vert_id;
      typedef boost::container::flat_map<variable_t, vert_id> vert_map_t;
      typedef typename vert_map_t::value_type vmap_elt_t;
      typedef vector< boost::optional<variable_t> > rev_map_t;

      typedef SplitDBM_<Number, VariableName, Params> DBM_t;

      typedef GraphOps<graph_t> GrOps;
      typedef GraphPerm<graph_t> GrPerm;
      typedef typename GrOps::edge_vector edge_vector;
      // < <x, y>, k> == x - y <= k.
      typedef pair< pair<VariableName, VariableName>, Wt > diffcst_t;

      typedef std::unordered_set<vert_id> vert_set_t;

      protected:
        
      //================
      // Domain data
      //================
      // GKG: ranges are now maintained in the graph
      vert_map_t vert_map; // Mapping from variables to vertices
      rev_map_t rev_map;
      graph_t g; // The underlying relation graph
      vector<Wt> potential; // Stored potential for the vertex

      vert_set_t unstable;

      bool _is_bottom;

   public:
      SplitDBM_(bool is_bottom = false):
        writeable(), _is_bottom(is_bottom)
      {
        g.growTo(1);  // Allocate the zero vector
        potential.push_back(Wt(0));
        rev_map.push_back(none);
      }

      // FIXME: Rewrite to avoid copying if o is _|_
      SplitDBM_(const DBM_t& o)
        : writeable(),
          numerical_domain<Number, VariableName >(),
          bitwise_operators< Number, VariableName >(),
          division_operators< Number, VariableName >(),
          vert_map(o.vert_map),
          rev_map(o.rev_map),
          g(o.g),
          potential(o.potential),
          unstable(o.unstable),
          _is_bottom(false)
      {
        crab::CrabStats::count (getDomainName() + ".count.copy");
        crab::ScopedCrabStats __st__(getDomainName() + ".copy");

        if(o._is_bottom)
          set_to_bottom();

        if(!_is_bottom)
          assert(g.size() > 0);
      }

      SplitDBM_(DBM_t&& o)
        : vert_map(std::move(o.vert_map)), rev_map(std::move(o.rev_map)),
          g(std::move(o.g)), potential(std::move(o.potential)),
          unstable(std::move(o.unstable)),
          _is_bottom(o._is_bottom)
      { }

      // We should probably use the magical rvalue ownership semantics stuff.
      SplitDBM_(vert_map_t& _vert_map, rev_map_t& _rev_map, graph_t& _g, vector<Wt>& _potential,
        vert_set_t& _unstable)
        : writeable(),
          numerical_domain<Number, VariableName >(),
          bitwise_operators< Number, VariableName >(),
          division_operators< Number, VariableName >(),
          /* ranges(_ranges),*/ vert_map(_vert_map), rev_map(_rev_map), g(_g), potential(_potential),
          unstable(_unstable),
          _is_bottom(false)
      {
        CRAB_WARN("Non-moving constructor.");
        assert(g.size() > 0);
      }
      
      SplitDBM_(vert_map_t&& _vert_map, rev_map_t&& _rev_map, graph_t&& _g, vector<Wt>&& _potential, vert_set_t&& _unstable)
        : writeable(),
          numerical_domain<Number, VariableName >(),
          bitwise_operators< Number, VariableName >(),
          division_operators< Number, VariableName >(),
          vert_map(std::move(_vert_map)), rev_map(std::move(_rev_map)), g(std::move(_g)), potential(std::move(_potential)),
          unstable(std::move(_unstable)),
          _is_bottom(false)
      { assert(g.size() > 0); }


      SplitDBM_& operator=(const SplitDBM_& o)
      {
        crab::CrabStats::count (getDomainName() + ".count.copy");
        crab::ScopedCrabStats __st__(getDomainName() + ".copy");

        if(this != &o)
        {
          if(o._is_bottom)
            set_to_bottom();
          else {
            _is_bottom = false;
            vert_map = o.vert_map;
            rev_map = o.rev_map;
            g = o.g;
            potential = o.potential;
            unstable = o.unstable;
            assert(g.size() > 0);
          }
        }
        return *this;
      }

      SplitDBM_& operator=(SplitDBM_&& o)
      {
        if(o._is_bottom) {
          set_to_bottom();
        } else {
          _is_bottom = false;
          vert_map = std::move(o.vert_map);
          rev_map = std::move(o.rev_map);
          g = std::move(o.g);
          potential = std::move(o.potential);
          unstable = std::move(o.unstable);
        }
        return *this;
      }
       
     private:

      void set_to_bottom() {
        // ranges.clear();
        vert_map.clear();
        rev_map.clear();
        g.clear();
        potential.clear();
        unstable.clear();
        _is_bottom = true;
      }

      
      boost::optional<std::pair<vert_id,std::pair<vert_id, Wt> > >
      diffcst_of_leq(linear_constraint_t cst) {

        assert (cst.size() > 0);
        assert (cst.is_inequality());

        std::vector<std::pair<vert_id,std::pair<vert_id, Wt> > > diffcsts;

        typename linear_expression_t::iterator it1 = cst.begin();
        typename linear_expression_t::iterator it2 = ++cst.begin();
        vert_id i, j;
        
        if (cst.size() == 1 && it1->first == 1) {
          i = get_vert(it1->second.name());
          j = 0;
        } else if (cst.size() == 1 && it1->first == -1) {
          i = 0;
          j = get_vert(it1->second.name());
        } else if (cst.size() == 2 && it1->first == 1 && it2->first == -1) {
          i = get_vert(it1->second.name());
          j = get_vert(it2->second.name());
        } else if (cst.size() == 2 && it1->first == -1 && it2->first == 1) {
          i = get_vert(it2->second.name());
          j = get_vert(it1->second.name());
        } else { 
          // the constraint cannot be expressed as a difference constraint
          return none;
        }
        return std::make_pair(j, std::make_pair(i, Wt(cst.constant())));
      }

     public:

      // -- Needed by array_sgraph_domain_traits

      // return true iff inequality cst is unsatisfiable.
      bool is_unsat(linear_constraint_t cst) {
        if (is_bottom() || cst.is_contradiction()) 
          return true;

        if (is_top() || cst.is_tautology()) 
          return false;

        if (!cst.is_inequality()) {
          CRAB_WARN("is_unsat only supports inequalities");
          /// XXX: but it would be trivial to handle equalities
          return false;
        }
                  
        auto diffcst = diffcst_of_leq(cst);
        if (!diffcst)
          return false;

        // x - y <= k
        auto x = (*diffcst).first;
        auto y = (*diffcst).second.first;
        auto k = (*diffcst).second.second;

        typename graph_t::mut_val_ref_t w;        
        if (g.lookup(y,x,&w)) {
          return ((w + k) < 0);
        } else {
          interval_t intv_x = interval_t::top();
          interval_t intv_y = interval_t::top();
          if (g.elem(0,x) || g.elem(x,0)) {
            intv_x = interval_t(
                g.elem(x, 0) ? -Number(g.edge_val(x, 0)) : bound_t::minus_infinity(),
                g.elem(0, x) ?  Number(g.edge_val(0, x)) : bound_t::plus_infinity());
          }
          if (g.elem(0,y) || g.elem(y,0)) {
            intv_y = interval_t(
                g.elem(y, 0) ? -Number(g.edge_val(y, 0)) : bound_t::minus_infinity(),
                g.elem(0, y) ?  Number(g.edge_val(0, y)) : bound_t::plus_infinity());
          }
          if (intv_x.is_top() || intv_y.is_top()) {
            return false;
          } else  {
            return (!((intv_y - intv_x).lb() <= k));
          }
        }
      }

      std::vector<VariableName> active_variables() const {
        std::vector<VariableName> res;
        res.reserve(g.size());
        for (auto v: g.verts()) {
          if (rev_map[v]) 
            res.push_back((*(rev_map[v])).name());
        }
        return res;
      }

     public:

      static DBM_t top() { return SplitDBM_(false); }
    
      static DBM_t bottom() { return SplitDBM_(true); }
    
     public:

      bool is_bottom() const {
        return _is_bottom;
      }
    
      bool is_top() {
        if(_is_bottom)
          return false;
        return g.is_empty();
      }
    
      bool operator<=(DBM_t& o)  {
        crab::CrabStats::count (getDomainName() + ".count.leq");
        crab::ScopedCrabStats __st__(getDomainName() + ".leq");

        // cover all trivial cases to avoid allocating a dbm matrix
        if (is_bottom()) 
          return true;
        else if(o.is_bottom())
          return false;
        else if (o.is_top ())
          return true;
        else if (is_top ())
          return false;
        else {
          normalize();

          // CRAB_LOG("zones-split", crab::outs() << "operator<=: "<< *this<< "<=?"<< o <<"\n");

          if(vert_map.size() < o.vert_map.size()) 
            return false;

          typename graph_t::mut_val_ref_t wx; typename graph_t::mut_val_ref_t wy;

          // Set up a mapping from o to this.
          vector<unsigned int> vert_renaming(o.g.size(),-1);
          vert_renaming[0] = 0;
          for(auto p : o.vert_map)
          {
            if(o.g.succs(p.second).size() == 0 && o.g.preds(p.second).size() == 0)
              continue;

            auto it = vert_map.find(p.first);
            // We can't have this <= o if we're missing some
            // vertex.
            if(it == vert_map.end()) 
              return false;
            vert_renaming[p.second] = (*it).second;
            // vert_renaming[(*it).second] = p.second;
          }

          assert(g.size() > 0);
//          GrPerm g_perm(vert_renaming, g);

          for(vert_id ox : o.g.verts())
          {
            if(o.g.succs(ox).size() == 0)
              continue;

            assert(vert_renaming[ox] != -1);
            vert_id x = vert_renaming[ox];
            for(auto edge : o.g.e_succs(ox))
            {
              vert_id oy = edge.vert;
              assert(vert_renaming[oy] != -1);
              vert_id y = vert_renaming[oy];
              Wt ow = edge.val;

              if(g.lookup(x, y, &wx) && (wx <= ow))
                continue;

              if(!g.lookup(x, 0, &wx) || !g.lookup(0, y, &wy)) 
                return false;
              if(!(wx + wy <= ow)) 
                return false;
              
            }
          }
          return true;
        }
      }

      class Wt_max {
      public:
       Wt_max() { } 
       Wt apply(const Wt& x, const Wt& y) { return max(x, y); }
       bool default_is_absorbing() { return true; }
      };

      class Wt_min {
      public:
        Wt_min() { }
        Wt apply(const Wt& x, const Wt& y) { return min(x, y); }
        bool default_is_absorbing() { return false; }
      };

      vert_id get_vert(VariableName v)
      {
        auto it = vert_map.find(variable_t(v));
        if(it != vert_map.end())
          return (*it).second;

        vert_id vert(g.new_vertex());
        vert_map.insert(vmap_elt_t(variable_t(v), vert)); 
        // Initialize 
        assert(vert <= rev_map.size());
        if(vert < rev_map.size())
        {
          potential[vert] = Wt(0);
          rev_map[vert] = v;
        } else {
          potential.push_back(Wt(0));
          rev_map.push_back(variable_t(v));
        }
        vert_map.insert(vmap_elt_t(v, vert));

        assert(vert != 0);

        return vert;
      }

      vert_id get_vert(graph_t& g, vert_map_t& vmap, rev_map_t& rmap,
          vector<Wt>& pot, VariableName v)
      {
        auto it = vmap.find(variable_t(v));
        if(it != vmap.end())
          return (*it).second;

        vert_id vert(g.new_vertex());
        vmap.insert(vmap_elt_t(variable_t(v), vert)); 
        // Initialize 
        assert(vert <= rmap.size());
        if(vert < rmap.size())
        {
          pot[vert] = Wt(0);
          rmap[vert] = v;
        } else {
          pot.push_back(Wt(0));
          rmap.push_back(variable_t(v));
        }
        vmap.insert(vmap_elt_t(v, vert));

        return vert;
      }

      template<class G, class P>
      inline bool check_potential(G& g, P& p)
      {
#ifdef CHECK_POTENTIAL
        for(vert_id v : g.verts())
        {
          for(vert_id d : g.succs(v))
          {
            if(p[v] + g.edge_val(v, d) - p[d] < Wt(0))
            {
              assert(0 && "Invalid potential.");
              return false;
            }
          }
        }
#endif
        return true;
      }

      // FIXME: can be done more efficient
      void operator|=(DBM_t& o) {
        *this = *this | o;
      }

      DBM_t operator|(DBM_t& o) {
        crab::CrabStats::count (getDomainName() + ".count.join");
        crab::ScopedCrabStats __st__(getDomainName() + ".join");

        if (is_bottom() || o.is_top ())
          return o;
        else if (is_top () || o.is_bottom())
          return *this;
        else {
          CRAB_LOG ("zones-split",
                    crab::outs() << "Before join:\n"<<"DBM 1\n"<<*this<<"\n"<<"DBM 2\n"<<o <<"\n");

          normalize();
          o.normalize();

          assert(check_potential(g, potential));
          assert(check_potential(o.g, o.potential));

          // Figure out the common renaming, initializing the
          // resulting potentials as we go.
          vector<vert_id> perm_x;
          vector<vert_id> perm_y;
          vector<variable_t> perm_inv;

          vector<Wt> pot_rx;
          vector<Wt> pot_ry;
          vert_map_t out_vmap;
          rev_map_t out_revmap;
          // Add the zero vertex
          assert(potential.size() > 0);
          pot_rx.push_back(0);
          pot_ry.push_back(0);
          perm_x.push_back(0);
          perm_y.push_back(0);
          out_revmap.push_back(none);

          for(auto p : vert_map)
          {
            auto it = o.vert_map.find(p.first); 
            // Variable exists in both
            if(it != o.vert_map.end())
            {
              out_vmap.insert(vmap_elt_t(p.first, perm_x.size()));
              out_revmap.push_back(p.first);

              pot_rx.push_back(potential[p.second] - potential[0]);
              // XXX JNL: check this out
              //pot_ry.push_back(o.potential[p.second] - o.potential[0]);
              pot_ry.push_back(o.potential[(*it).second] - o.potential[0]);
              perm_inv.push_back(p.first);
              perm_x.push_back(p.second);
              perm_y.push_back((*it).second);
            }
          }
          unsigned int sz = perm_x.size();

          // Build the permuted view of x and y.
          assert(g.size() > 0);
          GrPerm gx(perm_x, g);
          assert(o.g.size() > 0);
          GrPerm gy(perm_y, o.g);

          // Compute the deferred relations
          graph_t g_ix_ry;
          g_ix_ry.growTo(sz);
          SubGraph<GrPerm> gy_excl(gy, 0);
          for(vert_id s : gy_excl.verts())
          {
            for(vert_id d : gy_excl.succs(s))
            {
              typename graph_t::mut_val_ref_t ws; typename graph_t::mut_val_ref_t wd;
              if(gx.lookup(s, 0, &ws) && gx.lookup(0, d, &wd))
                g_ix_ry.add_edge(s, ws + wd, d);
            }
          }
          // Apply the deferred relations, and re-close.
          edge_vector delta;
          bool is_closed;
          graph_t g_rx(GrOps::meet(gx, g_ix_ry, is_closed));
          assert(check_potential(g_rx, pot_rx));
          if(!is_closed)
          {
            SubGraph<graph_t> g_rx_excl(g_rx, 0);
            GrOps::close_after_meet(g_rx_excl, pot_rx, gx, g_ix_ry, delta);
            GrOps::apply_delta(g_rx, delta);
          }

          graph_t g_rx_iy;
          g_rx_iy.growTo(sz);

          SubGraph<GrPerm> gx_excl(gx, 0);
          for(vert_id s : gx_excl.verts())
          {
            for(vert_id d : gx_excl.succs(s))
            {
              typename graph_t::mut_val_ref_t ws; typename graph_t::mut_val_ref_t wd;
              // Assumption: gx.mem(s, d) -> gx.edge_val(s, d) <= ranges[var(s)].ub() - ranges[var(d)].lb()
              // That is, if the relation exists, it's at least as strong as the bounds.
              if(gy.lookup(s, 0, &ws) && gy.lookup(0, d, &wd))
                g_rx_iy.add_edge(s, ws + wd, d);
            }
          }
          delta.clear();
          // Similarly, should use a SubGraph view.
          graph_t g_ry(GrOps::meet(gy, g_rx_iy, is_closed));
          assert(check_potential(g_rx, pot_rx));
          if(!is_closed)
          {

            SubGraph<graph_t> g_ry_excl(g_ry, 0);
            GrOps::close_after_meet(g_ry_excl, pot_ry, gy, g_rx_iy, delta);
            GrOps::apply_delta(g_ry, delta);
          }
           
          // We now have the relevant set of relations. Because g_rx and g_ry are closed,
          // the result is also closed.
          Wt_min min_op;
          graph_t join_g(GrOps::join(g_rx, g_ry));

          // Now reapply the missing independent relations.
          // Need to derive vert_ids from lb_up/lb_down, and make sure the vertices exist
          vector<vert_id> lb_up;
          vector<vert_id> lb_down;
          vector<vert_id> ub_up;
          vector<vert_id> ub_down;

          typename graph_t::mut_val_ref_t wx;
          typename graph_t::mut_val_ref_t wy;
          for(vert_id v : gx_excl.verts())
          {
            if(gx.lookup(0, v, &wx) && gy.lookup(0, v, &wy))
            {
              if(wx < wy)
                ub_up.push_back(v);
              if(wy < wx)
                ub_down.push_back(v);
            }
            if(gx.lookup(v, 0, &wx) && gy.lookup(v, 0, &wy))
            {
              if(wx < wy)
                lb_down.push_back(v);
              if(wy < wx)
                lb_up.push_back(v);
            }
          }

          for(vert_id s : lb_up)
          {
            Wt dx_s = gx.edge_val(s, 0);
            Wt dy_s = gy.edge_val(s, 0);
            for(vert_id d : ub_up)
            {
              if(s == d)
                continue;

              join_g.update_edge(s, max(dx_s + gx.edge_val(0, d), dy_s + gy.edge_val(0, d)), d, min_op);
            }
          }

          for(vert_id s : lb_down)
          {
            Wt dx_s = gx.edge_val(s, 0);
            Wt dy_s = gy.edge_val(s, 0);
            for(vert_id d : ub_down)
            {
              if(s == d)
                continue;

              join_g.update_edge(s, max(dx_s + gx.edge_val(0, d), dy_s + gy.edge_val(0, d)), d, min_op);
            }
          }

          // Conjecture: join_g remains closed.
          
          // Now garbage collect any unused vertices
          for(vert_id v : join_g.verts())
          {
            if(v == 0)
              continue;
            if(join_g.succs(v).size() == 0 && join_g.preds(v).size() == 0)
            {
              join_g.forget(v);
              if(out_revmap[v])
              {
                out_vmap.erase(*(out_revmap[v]));
                out_revmap[v] = boost::none;
              }
            }
          }
          
          // DBM_t res(join_range, out_vmap, out_revmap, join_g, join_pot);
          DBM_t res(std::move(out_vmap), std::move(out_revmap), std::move(join_g), 
                    std::move(pot_rx), vert_set_t());
          //join_g.check_adjs();
          CRAB_LOG ("zones-split",
                    crab::outs() << "Result join:\n"<<res <<"\n");
           
          return res;
        }
      }

      DBM_t operator||(DBM_t& o) {	
        crab::CrabStats::count (getDomainName() + ".count.widening");
        crab::ScopedCrabStats __st__(getDomainName() + ".widening");

        if (is_bottom())
          return o;
        else if (o.is_bottom())
          return *this;
        else {
          CRAB_LOG ("zones-split",
                    crab::outs() << "Before widening:\n"<<"DBM 1\n"<<*this<<"\n"<<"DBM 2\n"<<o <<"\n");
          o.normalize();
          
          // Figure out the common renaming
          vector<vert_id> perm_x;
          vector<vert_id> perm_y;
          vert_map_t out_vmap;
          rev_map_t out_revmap;
          vector<Wt> widen_pot;
          vert_set_t widen_unstable(unstable);

          assert(potential.size() > 0);
          widen_pot.push_back(Wt(0));
          perm_x.push_back(0);
          perm_y.push_back(0);
          out_revmap.push_back(none);
          for(auto p : vert_map)
          {
            auto it = o.vert_map.find(p.first); 
            // Variable exists in both
            if(it != o.vert_map.end())
            {
              out_vmap.insert(vmap_elt_t(p.first, perm_x.size()));
              out_revmap.push_back(p.first);

              widen_pot.push_back(potential[p.second] - potential[0]);
              perm_x.push_back(p.second);
              perm_y.push_back((*it).second);
            }
          }

          // Build the permuted view of x and y.
          assert(g.size() > 0);
          GrPerm gx(perm_x, g);            
          assert(o.g.size() > 0);
          GrPerm gy(perm_y, o.g);
         
          // Now perform the widening 
          vector<vert_id> destabilized;
          graph_t widen_g(GrOps::widen(gx, gy, destabilized));
          for(vert_id v : destabilized)
            widen_unstable.insert(v);

          DBM_t res(std::move(out_vmap), std::move(out_revmap), std::move(widen_g), 
                    std::move(widen_pot), std::move(widen_unstable));
           
          CRAB_LOG ("zones-split",
                    crab::outs() << "Result widening:\n"<<res <<"\n");
          return res;
        }
      }

      template<typename Thresholds>
      DBM_t widening_thresholds (DBM_t& o, const Thresholds &ts) {
        // TODO: use thresholds
        return (*this || o);
      }

      DBM_t operator&(DBM_t& o) {
        crab::CrabStats::count (getDomainName() + ".count.meet");
        crab::ScopedCrabStats __st__(getDomainName() + ".meet");

        if (is_bottom() || o.is_bottom())
          return bottom();
        else if (is_top())
          return o;
        else if (o.is_top())
          return *this;
        else{
          CRAB_LOG ("zones-split",
                    crab::outs() << "Before meet:\n"<<"DBM 1\n"<<*this<<"\n"<<"DBM 2\n"<<o <<"\n");
          normalize();
          o.normalize();
          
          // We map vertices in the left operand onto a contiguous range.
          // This will often be the identity map, but there might be gaps.
          vert_map_t meet_verts;
          rev_map_t meet_rev;

          vector<vert_id> perm_x;
          vector<vert_id> perm_y;
          vector<Wt> meet_pi;
          perm_x.push_back(0);
          perm_y.push_back(0);
          meet_pi.push_back(Wt(0));
          meet_rev.push_back(none);
          for(auto p : vert_map)
          {
            vert_id vv = perm_x.size();
            meet_verts.insert(vmap_elt_t(p.first, vv));
            meet_rev.push_back(p.first);

            perm_x.push_back(p.second);
            perm_y.push_back(-1);
            meet_pi.push_back(potential[p.second] - potential[0]);
          }

          // Add missing mappings from the right operand.
          for(auto p : o.vert_map)
          {
            auto it = meet_verts.find(p.first);

            if(it == meet_verts.end())
            {
              vert_id vv = perm_y.size();
              meet_rev.push_back(p.first);

              perm_y.push_back(p.second);
              perm_x.push_back(-1);
              meet_pi.push_back(o.potential[p.second] - o.potential[0]);
              meet_verts.insert(vmap_elt_t(p.first, vv));
            } else {
              perm_y[(*it).second] = p.second;
            }
          }

          // Build the permuted view of x and y.
          assert(g.size() > 0);
          GrPerm gx(perm_x, g);
          assert(o.g.size() > 0);
          GrPerm gy(perm_y, o.g);

          // Compute the syntactic meet of the permuted graphs.
          bool is_closed;
          graph_t meet_g(GrOps::meet(gx, gy, is_closed));
           
          // Compute updated potentials on the zero-enriched graph
          //vector<Wt> meet_pi(meet_g.size());
          // We've warm-started pi with the operand potentials
          if(!GrOps::select_potentials(meet_g, meet_pi))
          {
            // Potentials cannot be selected -- state is infeasible.
            return bottom();
          }

          if(!is_closed)
          {
            edge_vector delta;
            SubGraph<graph_t> meet_g_excl(meet_g, 0);
//            GrOps::close_after_meet(meet_g_excl, meet_pi, gx, gy, delta);

            if(Params::chrome_dijkstra)
              GrOps::close_after_meet(meet_g_excl, meet_pi, gx, gy, delta);
            else
              GrOps::close_johnson(meet_g_excl, meet_pi, delta);

            GrOps::apply_delta(meet_g, delta);

          // Recover updated LBs and UBs.
#ifdef CLOSE_BOUNDS_INLINE
            Wt_min min_op;
            for(auto e : delta)
            {
              if(meet_g.elem(0, e.first.first))
                meet_g.update_edge(0, meet_g.edge_val(0, e.first.first) + e.second, e.first.second, min_op);
              if(meet_g.elem(e.first.second, 0))
                meet_g.update_edge(e.first.first, meet_g.edge_val(e.first.second, 0) + e.second, e.first.first, min_op);
            }
#else
            delta.clear();
            GrOps::close_after_assign(meet_g, meet_pi, 0, delta);
            GrOps::apply_delta(meet_g, delta);
#endif
          }
          assert(check_potential(meet_g, meet_pi)); 
          DBM_t res(std::move(meet_verts), std::move(meet_rev), std::move(meet_g), 
                    std::move(meet_pi), vert_set_t());
          CRAB_LOG ("zones-split",
                    crab::outs() << "Result meet:\n"<<res <<"\n");
          return res;
        }
      }
    
      DBM_t operator&&(DBM_t& o) {
        crab::CrabStats::count (getDomainName() + ".count.narrowing");
        crab::ScopedCrabStats __st__(getDomainName() + ".narrowing");

        if (is_bottom() || o.is_bottom())
          return bottom();
        else if (is_top ())
          return o;
        else{
          CRAB_LOG ("zones-split",
                    crab::outs() << "Before narrowing:\n"<<"DBM 1\n"<<*this<<"\n"<<"DBM 2\n"<<o <<"\n");

          // FIXME: Implement properly
          // Narrowing as a no-op should be sound.
          normalize();
          DBM_t res(*this);

          CRAB_LOG ("zones-split",
                    crab::outs() << "Result narrowing:\n"<<res <<"\n");
          return res;
        }
      }	

      class vert_set_wrap_t {
      public:
        vert_set_wrap_t(const vert_set_t& _vs)
          : vs(_vs)
        { }

        bool operator[](vert_id v) const {
          return vs.find(v) != vs.end();
        }
        const vert_set_t& vs;
      };

      void normalize() {
        // dbm_canonical(_dbm);
        // Always maintained in normal form, except for widening
#ifdef SDBM_NO_NORMALIZE
        return;
#endif
        if(unstable.size() == 0)
          return;

        edge_vector delta;
//        GrOps::close_after_widen(g, potential, vert_set_wrap_t(unstable), delta);
        // GKG: Check
        SubGraph<graph_t> g_excl(g, 0);
        if(Params::widen_restabilize)
          GrOps::close_after_widen(g_excl, potential, vert_set_wrap_t(unstable), delta);
        else
          GrOps::close_johnson(g_excl, potential, delta);
        // Retrive variable bounds
        GrOps::close_after_assign(g, potential, 0, delta);

        GrOps::apply_delta(g, delta);

        unstable.clear();
      }

      void operator-=(VariableName v) {
        if (is_bottom ())
          return;
        normalize();

//        ranges.remove(v);
        auto it = vert_map.find (v);
        if (it != vert_map.end ()) {
          CRAB_LOG("zones-split", crab::outs() << "Before forget "<< it->second<< ": "<< g <<"\n");
          g.forget(it->second);
          CRAB_LOG("zones-split", crab::outs() << "After: "<< g <<"\n");
          rev_map[it->second] = boost::none;
          vert_map.erase(v);
        }
      }

      template<typename Iterator>
      void forget (Iterator vIt, Iterator vEt) {
        if (is_bottom ())
          return;
        // CRAB_WARN("forget not implemented.");
        for (auto v: boost::make_iterator_range (vIt,vEt)) {
          auto it = vert_map.find (v);
          if (it != vert_map.end ()) {
            operator-=(v);
          }
        }
      }

      // Evaluate the potential value of a variable.
      Wt pot_value(variable_t v)
      {
        auto it = vert_map.find(v); 
        if(it != vert_map.end())
          return potential[(*it).second];

//        interval_t r(get_interval(ranges,v));
//        if(r.lb().is_finite())
//          return (Wt) (*(r.lb().number()));
//        if(r.ub().is_finite())
//          return (Wt) (*(r.ub().number()));
        return ((Wt) 0);
      }

      //Wt pot_value(variable_t v, ranges_t& ranges, vector<Wt>& potential)
      Wt pot_value(variable_t v, vector<Wt>& potential)
      {
        auto it = vert_map.find(v); 
        if(it != vert_map.end())
          return potential[(*it).second];

//        interval_t r(get_interval(ranges,v));
//        if(r.lb().is_finite())
//          return (Wt) (*(r.lb().number()));
//        if(r.ub().is_finite())
//          return (Wt) (*(r.ub().number()));
        return ((Wt) 0);
      }

      // Evaluate an expression under the chosen potentials
      Wt eval_expression(linear_expression_t e)
      {
        Wt v(ntov::ntov(e.constant())); 
        for(auto p : e)
        {
          v += (pot_value(p.second) - potential[0])*(ntov::ntov(p.first));
        }
        return v;
      }
      
      interval_t eval_interval(linear_expression_t e)
      {
        interval_t r = e.constant();
        for (auto p : e)
          r += p.first * operator[](p.second.name());

        return r;
      }

      // Turn an assignment into a set of difference constraints.
      void diffcsts_of_assign(VariableName x, linear_expression_t exp,
          vector<pair<VariableName, Wt> >& lb, vector<pair<VariableName,Wt> >& ub)
      {
        {
          // Process upper bounds.
          optional<VariableName> unbounded_ubvar;
          Wt exp_ub(ntov::ntov(exp.constant()));
          vector< pair<VariableName, Wt> > ub_terms;
          for(auto p : exp)
          {
            Wt coeff(ntov::ntov(p.first));
            if(p.first < Wt(0))
            {
              // Can't do anything with negative coefficients.
              bound_t y_lb = operator[](p.second.name()).lb();
              if(y_lb.is_infinite())
                goto assign_ub_finish;
              exp_ub += ntov::ntov(*(y_lb.number()))*coeff;
            } else {
              VariableName y(p.second.name());
              bound_t y_ub = operator[](y).ub(); 
              if(y_ub.is_infinite())
              {
                if(unbounded_ubvar || coeff != Wt(1))
                  goto assign_ub_finish;
                unbounded_ubvar = y;
              } else {
                Wt ymax(ntov::ntov(*(y_ub.number())));
                exp_ub += ymax*coeff;
                ub_terms.push_back(make_pair(y, ymax));
              }
            }
          }

          if(unbounded_ubvar)
          {
            // There is exactly one unbounded variable. 
            ub.push_back(make_pair(*unbounded_ubvar, exp_ub));
          } else {
            for(auto p : ub_terms)
            {
              ub.push_back(make_pair(p.first, exp_ub - p.second));
            }
          }
        }
      assign_ub_finish:

        {
          optional<VariableName> unbounded_lbvar;
          Wt exp_lb(ntov::ntov(exp.constant()));
          vector< pair<VariableName, Wt> > lb_terms;
          for(auto p : exp)
          {
            Wt coeff(ntov::ntov(p.first));
            if(p.first < Wt(0))
            {
              // Again, can't do anything with negative coefficients.
              bound_t y_ub = operator[](p.second.name()).ub();
              if(y_ub.is_infinite())
                goto assign_lb_finish;
              exp_lb += (ntov::ntov(*(y_ub.number())))*coeff;
            } else {
              VariableName y(p.second.name());
              bound_t y_lb = operator[](y).lb(); 
              if(y_lb.is_infinite())
              {
                if(unbounded_lbvar || coeff != Wt(1))
                  goto assign_lb_finish;
                unbounded_lbvar = y;
              } else {
                Wt ymin(ntov::ntov(*(y_lb.number())));
                exp_lb += ymin*coeff;
                lb_terms.push_back(make_pair(y, ymin));
              }
            }
          }

          if(unbounded_lbvar)
          {
            lb.push_back(make_pair(*unbounded_lbvar, exp_lb));
          } else {
            for(auto p : lb_terms)
            {
              lb.push_back(make_pair(p.first, exp_lb - p.second));
            }
          }
        }
    assign_lb_finish:
        return;
      }
   
      // GKG: I suspect there're some sign/bound direction errors in the 
      // following.
      void diffcsts_of_lin_leq(const linear_expression_t& exp, vector<diffcst_t>& csts,
          vector<pair<VariableName, Wt> >& lbs, vector<pair<VariableName, Wt> >& ubs)
      {
        // Process upper bounds.
        Wt unbounded_lbcoeff;
        Wt unbounded_ubcoeff;
        optional<VariableName> unbounded_lbvar;
        optional<VariableName> unbounded_ubvar;
        Wt exp_ub = - (ntov::ntov(exp.constant()));
        vector< pair< pair<Wt, VariableName>, Wt> > pos_terms;
        vector< pair< pair<Wt, VariableName>, Wt> > neg_terms;
        for(auto p : exp)
        {
          Wt coeff(ntov::ntov(p.first));
          if(coeff > Wt(0))
          {
            VariableName y(p.second.name());
            bound_t y_lb = operator[](y).lb();
            if(y_lb.is_infinite())
            {
              if(unbounded_lbvar)
                goto diffcst_finish;
              unbounded_lbvar = y;
              unbounded_lbcoeff = coeff;
            } else {
              Wt ymin(ntov::ntov(*(y_lb.number())));
              // Coeff is negative, so it's still add
              exp_ub -= ymin*coeff;
              pos_terms.push_back(make_pair(make_pair(coeff, y), ymin));
            }
          } else {
            VariableName y(p.second.name());
            bound_t y_ub = operator[](y).ub(); 
            if(y_ub.is_infinite())
            {
              if(unbounded_ubvar)
                goto diffcst_finish;
              unbounded_ubvar = y;
              unbounded_ubcoeff = -(ntov::ntov(coeff));
            } else {
              Wt ymax(ntov::ntov(*(y_ub.number())));
              exp_ub -= ymax*coeff;
              neg_terms.push_back(make_pair(make_pair(-coeff, y), ymax));
            }
          }
        }

        if(unbounded_lbvar)
        {
          VariableName x(*unbounded_lbvar);
          if(unbounded_ubvar)
          {
            if(unbounded_lbcoeff != Wt(1) || unbounded_ubcoeff != Wt(1))
              goto diffcst_finish;
            VariableName y(*unbounded_ubvar);
            csts.push_back(make_pair(make_pair(x, y), exp_ub));
          } else {
            if(unbounded_lbcoeff == Wt(1))
            {
              for(auto p : neg_terms)
                csts.push_back(make_pair(make_pair(x, p.first.second), exp_ub - p.second));
            }
            // Add bounds for x
            ubs.push_back(make_pair(x, exp_ub/unbounded_lbcoeff));
          }
        } else {
          if(unbounded_ubvar)
          {
            VariableName y(*unbounded_ubvar);
            if(unbounded_ubcoeff == Wt(1))
            {
              for(auto p : pos_terms)
                csts.push_back(make_pair(make_pair(p.first.second, y), exp_ub + p.second));
            }
            // Bounds for y
            lbs.push_back(make_pair(y, -exp_ub/unbounded_ubcoeff));
          } else {
            for(auto pl : neg_terms)
              for(auto pu : pos_terms)
                csts.push_back(make_pair(make_pair(pu.first.second, pl.first.second), exp_ub - pl.second + pu.second));
            for(auto pl : neg_terms)
              lbs.push_back(make_pair(pl.first.second, -exp_ub/pl.first.first + pl.second));
            for(auto pu : pos_terms)
              ubs.push_back(make_pair(pu.first.second, exp_ub/pu.first.first + pu.second));
          }
        }
    diffcst_finish:
        return;
      }

      // Assumption: state is currently feasible.
      void assign(VariableName x, linear_expression_t e) {
        crab::CrabStats::count (getDomainName() + ".count.assign");
        crab::ScopedCrabStats __st__(getDomainName() + ".assign");

        if(is_bottom())
          return;
        CRAB_LOG("zones-split", crab::outs() << "Before assign: "<< *this <<"\n");
        CRAB_LOG("zones-split", crab::outs() << x<< ":="<< e <<"\n");
        normalize();

        assert(check_potential(g, potential));

        // If it's a constant, just assign the interval.
        if (e.is_constant()){
          set(x, e.constant());
        } else {
          interval_t x_int = eval_interval(e);
          vector<pair<VariableName, Wt> > diffs_lb;
          vector<pair<VariableName, Wt> > diffs_ub;
          // Construct difference constraints from the assignment
          diffcsts_of_assign(x, e, diffs_lb, diffs_ub);
          if(diffs_lb.size() > 0 || diffs_ub.size() > 0)
          {
            if(Params::special_assign)
            {
              // Allocate a new vertex for x
              vert_id v = g.new_vertex();
              assert(v <= rev_map.size());
              if(v == rev_map.size())
              {
                rev_map.push_back(variable_t(x));
                potential.push_back(potential[0] + eval_expression(e));
              } else {
                potential[v] = potential[0] + eval_expression(e);
                rev_map[v] = x;
              }
              
              edge_vector delta;
              for(auto diff : diffs_lb)
              {
                delta.push_back(make_pair(make_pair(v, get_vert(diff.first)), -diff.second));
              }

              for(auto diff : diffs_ub)
              {
                delta.push_back(make_pair(make_pair(get_vert(diff.first), v), diff.second));
              }
                 
              // apply_delta should be safe here, as x has no edges in G.
              GrOps::apply_delta(g, delta);
              delta.clear();
              SubGraph<graph_t> g_excl(g, 0);
              GrOps::close_after_assign(g_excl, potential, v, delta);
              GrOps::apply_delta(g, delta);

              Wt_min min_op;
              if(x_int.lb().is_finite())
                g.update_edge(v, ntov::ntov(-(*(x_int.lb().number()))), 0, min_op);
              if(x_int.ub().is_finite())
                g.update_edge(0, ntov::ntov(*(x_int.ub().number())), v, min_op);
              // Clear the old x vertex
              operator-=(x);
              vert_map.insert(vmap_elt_t(variable_t(x), v));
            } else {
              // Assignment as a sequence of edge additions.
              vert_id v = g.new_vertex();
              assert(v <= rev_map.size());
              if(v == rev_map.size())
              {
                rev_map.push_back(variable_t(x));
                potential.push_back(Wt(0));
              } else {
                potential[v] = Wt(0);
                rev_map[v] = x;
              }
              Wt_min min_op;
              edge_vector cst_edges;

              for(auto diff : diffs_lb)
              {
                cst_edges.push_back(make_pair(make_pair(v, get_vert(diff.first)), -diff.second));
              }

              for(auto diff : diffs_ub)
              {
                cst_edges.push_back(make_pair(make_pair(get_vert(diff.first), v), diff.second));
              }
               
              for(auto diff : cst_edges)
              {
                vert_id src = diff.first.first;
                vert_id dest = diff.first.second;
                g.update_edge(src, diff.second, dest, min_op);
                if(!repair_potential(src, dest))
                {
                  assert(0 && "Unreachable");
                  set_to_bottom();
                }
                assert(check_potential(g, potential));
                
                close_over_edge(src, dest);
                assert(check_potential(g, potential));
              }

              if(x_int.lb().is_finite())
                g.update_edge(v, ntov::ntov(-(*(x_int.lb().number()))), 0, min_op);
              if(x_int.ub().is_finite())
                g.update_edge(0, ntov::ntov(*(x_int.ub().number())), v, min_op);

              // Clear the old x vertex
              operator-=(x);
              vert_map.insert(vmap_elt_t(variable_t(x), v));
            }
          } else {
            set(x, x_int);
          }
          // CRAB_WARN("DBM only supports a cst or var on the rhs of assignment");
          // this->operator-=(x);
        }

//        g.check_adjs(); 

        assert(check_potential(g, potential));
        CRAB_LOG("zones-split", crab::outs() << "---"<< x<< ":="<< e<<"\n"<<*this <<"\n");
      }

      void apply(operation_t op, VariableName x, VariableName y, VariableName z){	
        crab::CrabStats::count (getDomainName() + ".count.apply");
        crab::ScopedCrabStats __st__(getDomainName() + ".apply");

        if(is_bottom())
          return;

        normalize();

        switch(op)
        {
          case OP_ADDITION:
          {
            linear_expression_t e(linear_expression_t(y) + linear_expression_t(z));
            assign(x, e);
            break;
          }
          case OP_SUBTRACTION:
          {
            linear_expression_t e(linear_expression_t(y) - linear_expression_t(z));
            assign(x, e);
            break;
          }
          // For mul and div, we fall back on intervals.
          case OP_MULTIPLICATION:
          {
            set(x, get_interval(/*ranges,*/y)*get_interval(/*ranges,*/z));
            break;
          }
          case OP_DIVISION:
          {
            interval_t xi(get_interval(/*ranges,*/y)/get_interval(/*ranges,*/z));
            if(xi.is_bottom())
              set_to_bottom();
            else
              set(x, xi);
            break;
          }
        }
        /*
        if (x == y){
          // --- ensure lhs does not appear on the rhs
          assign_tmp(y); 
          apply(op, x, get_tmp(), get_dbm_index(z));
          forget(get_tmp());
        }
        else if (x == z){
          // --- ensure lhs does not appear on the rhs
          assign_tmp(z); 
          apply(op, x, get_dbm_index (y), get_tmp());
          forget(get_tmp());
        }
        else{
          if (x == y && y == z)
            CRAB_ERROR("DBM: does not support x := x + x ");
          else
            apply(op, x, get_dbm_index(y), get_dbm_index(z));
        }
      */
        CRAB_LOG("zones-split",
                 crab::outs() << "---"<< x<< ":="<< y<< op<< z<<"\n"<< *this <<"\n");
      }

    
      void apply(operation_t op, VariableName x, VariableName y, Number k) {	
        crab::CrabStats::count (getDomainName() + ".count.apply");
        crab::ScopedCrabStats __st__(getDomainName() + ".apply");

        if(is_bottom())
          return;

        normalize();

        switch(op)
        {
          case OP_ADDITION:
          {
            linear_expression_t e(linear_expression_t(y) + linear_expression_t(k));
            assign(x, e);
            break;
          }
          case OP_SUBTRACTION:
          {
            linear_expression_t e(linear_expression_t(y) - linear_expression_t(k));
            assign(x, e);
            break;
          }
          // For mul and div, we fall back on intervals.
          case OP_MULTIPLICATION:
          {
            set(x, get_interval(y)*k);

            break;
          }
          case OP_DIVISION:
          {
            if(k == Wt(0))
              set_to_bottom();
            else
              set(x, get_interval(y)/k);

            break;
          }
        }

        CRAB_LOG("zones-split",
                 crab::outs() << "---"<< x<< ":="<< y<< op<< k<<"\n"<< *this <<"\n");
      }
      
      bool add_linear_leq(const linear_expression_t& exp)
      {
        CRAB_LOG("zones-split",
                 linear_expression_t exp_tmp (exp);
                 crab::outs() << "Adding: "<< exp_tmp << "<= 0" <<"\n");
        vector< pair<VariableName, Wt> > lbs;
        vector< pair<VariableName, Wt> > ubs;
        vector<diffcst_t> csts;
        diffcsts_of_lin_leq(exp, csts, lbs, ubs);

        assert(check_potential(g, potential));

        Wt_min min_op;
        typename graph_t::mut_val_ref_t w;
        for(auto p : lbs)
        {
          CRAB_LOG("zones-split",
                   crab::outs() << p.first<< ">="<< p.second <<"\n");
          VariableName x(p.first);
          vert_id v = get_vert(p.first);
          if(g.lookup(v, 0, &w) && w <= -p.second)
            continue;
          g.set_edge(v, -p.second, 0);
          if(!repair_potential(v, 0))
          {
            set_to_bottom();
            return false;
          }
          assert(check_potential(g, potential));

          // Compute other updated bounds
#ifdef CLOSE_BOUNDS_INLINE
          for(auto e : g.e_preds(v))
          {
            if(e.vert == 0)
              continue;
            g.update_edge(e.vert, e.val - p.second, 0, min_op);
          }
#endif
        }
        for(auto p : ubs)
        {
          CRAB_LOG("zones-split",
                   crab::outs() << p.first<< "<="<< p.second <<"\n");
          VariableName x(p.first);
          vert_id v = get_vert(p.first);
          if(g.lookup(0, v, &w) && w <= p.second)
            continue;
          g.set_edge(0, p.second, v);
          if(!repair_potential(0, v))
          {
            set_to_bottom();
            return false;
          }
          assert(check_potential(g, potential));

#ifdef CLOSE_BOUNDS_INLINE
          for(auto e : g.e_succs(v))
          {
            if(e.vert == 0)
              continue;
            g.update_edge(0, e.val + p.second, e.vert, min_op);
          }
#endif
        }

        for(auto diff : csts)
        {
          CRAB_LOG("zones-split",
                   crab::outs() << diff.first.first<< "-"<< diff.first.second<< "<="<< diff.second <<"\n");

          vert_id src = get_vert(diff.first.second);
          vert_id dest = get_vert(diff.first.first);
          g.update_edge(src, diff.second, dest, min_op);
          if(!repair_potential(src, dest))
          {
            set_to_bottom();
            return false;
          }
          assert(check_potential(g, potential));
          
          close_over_edge(src, dest);
          assert(check_potential(g, potential));
        }
        // Collect bounds
        // GKG: Now done in close_over_edge

#ifndef CLOSE_BOUNDS_INLINE
        edge_vector delta;
        GrOps::close_after_assign(g, potential, 0, delta);
        GrOps::apply_delta(g, delta);
#endif
        /* */

        assert(check_potential(g, potential));
        // CRAB_WARN("SplitDBM::add_linear_leq not yet implemented.");
        return true;  
      }
   
      void add_disequation(linear_expression_t exp)
      {
        return;
        /*
        // Can only exploit \sum_i c_i x_i \neq k if:
        // (1) exactly one x_i is unfixed
        // (2) lb(x_i) or ub(x_i) = k - \sum_i' c_i' x_i'
        Wt k = exp.constant();
        auto it = exp.begin();
        for(; it != exp.end(); ++it)
        {
          if(!var_is_fixed((*it).second)) 
            break;
          k -= (*it).first*get_value((*it).second);
        }

        // All variables are fixed
        if(it == exp.end())
        {
          if(k == Wt(0))
            set_to_bottom();
          return;
        }

        // Found one unfixed variable; collect the rest.
        Wt ucoeff = (*it).first;
        VariableName uvar((*it).second;
        interval_t u_int = get_interval(ranges, uvar);
        // We need at least one side of u to be finite.
        if(u_int.lb().is_infinite() && u_int.ub().is_infinite())
          return;

        for(++it; it != exp.end(); ++it)
        {
          // Two unfixed variables; nothing we can do.
          if(!var_is_fixed((*it).second))
            return;
          k -= (*it).first*get_value((*it).second);
        }
        */
      }

      void operator+=(linear_constraint_t cst) {
        crab::CrabStats::count (getDomainName() + ".count.add_constraints");
        crab::ScopedCrabStats __st__(getDomainName() + ".add_constraints");

        if(is_bottom())
          return;
        normalize();

        if (cst.is_tautology())
          return;

//        g.check_adjs();
      
        if (cst.is_contradiction()){
          set_to_bottom();
          return ;
        }

        if (cst.is_inequality())
        {
          if(!add_linear_leq(cst.expression()))
            set_to_bottom();
//          g.check_adjs();
          CRAB_LOG("zones-split",
                   crab::outs() << "--- "<< cst<< "\n"<< *this <<"\n");
          return;
        }

        if (cst.is_equality())
        {
          linear_expression_t exp = cst.expression();
          if(!add_linear_leq(exp) || !add_linear_leq(-exp))
          {
            CRAB_LOG("zones-split", crab::outs() << " ~~> _|_" <<"\n");
            set_to_bottom();
          }
//          g.check_adjs();
          CRAB_LOG("zones-split",
                   crab::outs() << "--- "<< cst<< "\n"<< *this <<"\n");
          return;
        }

        if (cst.is_disequation())
        {
          add_disequation(cst.expression());
          return;
        }

        CRAB_WARN("Unhandled constraint in SplitDBM");

        CRAB_LOG("zones-split",
                 crab::outs() << "---"<< cst<< "\n"<< *this <<"\n");
        return;
      }
    
      void operator+=(linear_constraint_system_t csts) {  
        if(is_bottom()) return;

        for(auto cst: csts) {
          operator+=(cst);
        }
      }

      interval_t get_interval(variable_t x) {
        return get_interval(vert_map, g, x);
      }
      interval_t get_interval(VariableName x) {
        return get_interval(vert_map, g, x);
      }

      interval_t get_interval(vert_map_t& m, graph_t& r, variable_t x) {
        return get_interval(m, r, x.name());
      }

      interval_t get_interval(vert_map_t& m, graph_t& r, VariableName x) {
        auto it = m.find(x);
        if(it == m.end())
        {
          return interval_t::top();
        }
        vert_id v = (*it).second;
        interval_t x_out = interval_t(
            r.elem(v, 0) ? -Number(r.edge_val(v, 0)) : bound_t::minus_infinity(),
            r.elem(0, v) ? Number(r.edge_val(0, v)) : bound_t::plus_infinity());
        return x_out;
        /*
        boost::optional< interval_t > v = r.lookup(x);
        if(v)
          return *v;
        else
          return interval_t::top();
          */
      }

      interval_t operator[](VariableName x) { 
        crab::CrabStats::count (getDomainName() + ".count.to_intervals");
        crab::ScopedCrabStats __st__(getDomainName() + ".to_intervals");

        // if (is_top())    return interval_t::top();
        if (is_bottom()) return interval_t::bottom();

        if (this->is_bottom()) {
            return interval_t::bottom();
        } else {
          //return get_interval(ranges, x);
          return get_interval(vert_map, g, x);
        }
      }

      void set(VariableName x, interval_t intv) {
        crab::CrabStats::count (getDomainName() + ".count.assign");
        crab::ScopedCrabStats __st__(getDomainName() + ".assign");

        if(is_bottom())
          return;

        this->operator-=(x);

        if(intv.is_top())
          return;

        vert_id v = get_vert(x);
        if(intv.ub().is_finite())
        {
          Wt ub = ntov::ntov(*(intv.ub().number()));
          potential[v] = potential[0] + ub;
          g.set_edge(0, ub, v);
        }
        if(intv.lb().is_finite())
        {
          Wt lb = ntov::ntov(*(intv.lb().number()));
          potential[v] = potential[0] + lb;
          g.set_edge(v, -lb, 0);
        }
      }

      // bitwise_operators_api
      void apply(conv_operation_t op, VariableName x, VariableName y, unsigned width) {
        // since reasoning about infinite precision we simply assign and
        // ignore the width.
        assign(x, linear_expression_t(y));
      }

      void apply(conv_operation_t op, VariableName x, Number k, unsigned width) {
        // since reasoning about infinite precision we simply assign
        // and ignore the width.
        assign(x, k);
      }

      void apply(bitwise_operation_t op, VariableName x, VariableName y, VariableName z) {
        crab::CrabStats::count (getDomainName() + ".count.apply");
        crab::ScopedCrabStats __st__(getDomainName() + ".apply");

        // Convert to intervals and perform the operation
        normalize();
        this->operator-=(x); 

        interval_t yi = operator[](y);
        interval_t zi = operator[](z);
        interval_t xi = interval_t::bottom();
        switch (op) {
          case OP_AND: {
            xi = yi.And(zi);
            break;
          }
          case OP_OR: {
            xi = yi.Or(zi);
            break;
          }
          case OP_XOR: {
            xi = yi.Xor(zi);
            break;
          }
          case OP_SHL: {
            xi = yi.Shl(zi);
            break;
          }
          case OP_LSHR: {
            xi = yi.LShr(zi);
            break;
          }
          case OP_ASHR: {
            xi = yi.AShr(zi);
            break;
          }
          default: 
            CRAB_ERROR("DBM: unreachable");
        }
        set(x, xi);
      }
    
      void apply(bitwise_operation_t op, VariableName x, VariableName y, Number k) {
        crab::CrabStats::count (getDomainName() + ".count.apply");
        crab::ScopedCrabStats __st__(getDomainName() + ".apply");

        // Convert to intervals and perform the operation
        normalize();
        interval_t yi = operator[](y);
        interval_t zi(k);
        interval_t xi = interval_t::bottom();

        switch (op) {
          case OP_AND: {
            xi = yi.And(zi);
            break;
          }
          case OP_OR: {
            xi = yi.Or(zi);
            break;
          }
          case OP_XOR: {
            xi = yi.Xor(zi);
            break;
          }
          case OP_SHL: {
            xi = yi.Shl(zi);
            break;
          }
          case OP_LSHR: {
            xi = yi.LShr(zi);
            break;
          }
          case OP_ASHR: {
            xi = yi.AShr(zi);
            break;
          }
          default: 
            CRAB_ERROR("DBM: unreachable");
        }
        set(x, xi);
      }
    
      // division_operators_api
    
      void apply(div_operation_t op, VariableName x, VariableName y, VariableName z) {
        crab::CrabStats::count (getDomainName() + ".count.apply");
        crab::ScopedCrabStats __st__(getDomainName() + ".apply");

        if (op == OP_SDIV){
          apply(OP_DIVISION, x, y, z);
        }
        else{
          normalize();
          // Convert to intervals and perform the operation
          interval_t yi = operator[](y);
          interval_t zi = operator[](z);
          interval_t xi = interval_t::bottom();
      
          switch (op) {
            case OP_UDIV: {
              xi = yi.UDiv(zi);
              break;
            }
            case OP_SREM: {
              xi = yi.SRem(zi);
              break;
            }
            case OP_UREM: {
              xi = yi.URem(zi);
              break;
            }
            default: 
              CRAB_ERROR("spDBM: unreachable");
          }
          set(x, xi);
        }
      }

      void apply(div_operation_t op, VariableName x, VariableName y, Number k) {
        crab::CrabStats::count (getDomainName() + ".count.apply");
        crab::ScopedCrabStats __st__(getDomainName() + ".apply");

        if (op == OP_SDIV){
          apply(OP_DIVISION, x, y, k);
        }
        else{
          // Convert to intervals and perform the operation
          interval_t yi = operator[](y);
          interval_t zi(k);
          interval_t xi = interval_t::bottom();
      
          switch (op) {
            case OP_UDIV: {
              xi = yi.UDiv(zi);
              break;
            }
            case OP_SREM: {
              xi = yi.SRem(zi);
              break;
            }
            case OP_UREM: {
              xi = yi.URem(zi);
              break;
            }
            default: 
              CRAB_ERROR("DBM: unreachable");
          }
          set(x, xi);
        }
      }

      // Resore potential after an edge addition
      bool repair_potential(vert_id src, vert_id dest)
      {
        return GrOps::repair_potential(g, potential, src, dest);
      }

      // Restore closure after a single edge addition
      void close_over_edge(vert_id ii, vert_id jj)
      {
        Wt_min min_op;

        assert(ii != 0 && jj != 0);
        SubGraph<graph_t> g_excl(g, 0);

        Wt c = g_excl.edge_val(ii,jj);

        typename graph_t::mut_val_ref_t w;
#ifdef CLOSE_BOUNDS_INLINE
        if(g.lookup(0, ii, &w))
          g.update_edge(0, w + c, jj, min_op);
        if(g.lookup(jj, 0, &w))
          g.update_edge(ii, w + c, 0, min_op);
#endif

        // There may be a cheaper way to do this.
        // GKG: Now implemented.
        std::vector<std::pair<vert_id, Wt> > src_dec;
        for(auto edge : g_excl.e_preds(ii))
        {
          vert_id se = edge.vert;
          Wt wt_sij = edge.val + c;

          assert(g_excl.succs(se).begin() != g_excl.succs(se).end());
          if(se != jj)
          {
            if(g_excl.lookup(se, jj, &w))
            {
              if(w <= wt_sij)
                continue;

              w = wt_sij;
              // g_excl.set_edge(se, wt_sij, jj);
            } else {
              g_excl.add_edge(se, wt_sij, jj);
            }
            src_dec.push_back(std::make_pair(se, edge.val));  
#ifdef CLOSE_BOUNDS_INLINE
            if(g.lookup(0, se, &w))
              g.update_edge(0, w + wt_sij, jj, min_op);
            if(g.lookup(jj, 0, &w))
              g.update_edge(se, w + wt_sij, 0, min_op);
#endif

/*
            for(auto edge : g_excl.e_succs(jj))
            {
              vert_id de = edge.vert;
              if(se != de)
              {
                Wt wt_sijd = wt_sij + edge.val;
                if(g_excl.lookup(se, de, &w))
                {
                  if((*w) <= wt_sijd)
                    continue;
                  (*w) = wt_sijd;
                } else {
                  g_excl.add_edge(se, wt_sijd, de);
                }
#ifdef CLOSE_BOUNDS_INLINE
                if(g.lookup(0, se, &w))
                  g.update_edge(0, (*w) + wt_sijd, de, min_op);
                if(g.lookup(de, 0, &w))
                  g.update_edge(se, (*w) + wt_sijd, 0, min_op);
#endif
              }
            }
            */
          }
        }

        std::vector<std::pair<vert_id, Wt> > dest_dec;
        for(auto edge : g_excl.e_succs(jj))
        {
          vert_id de = edge.vert;
          Wt wt_ijd = edge.val + c;
          if(de != ii)
          {
            if(g_excl.lookup(ii, de, &w))
            {
              if(w <= wt_ijd)
                continue;
              w = wt_ijd;
            } else {
              g_excl.add_edge(ii, wt_ijd, de);
            }
            dest_dec.push_back(std::make_pair(de, edge.val));
#ifdef CLOSE_BOUNDS_INLINE
            if(g.lookup(0,  ii, &w))
              g.update_edge(0, w + wt_ijd, de, min_op);
            if(g.lookup(de, 0, &w))
              g.update_edge(ii, w + wt_ijd, 0, min_op);
#endif
          }
        }

        for(auto s_p : src_dec)
        {
          vert_id se = s_p.first;
          Wt wt_sij = c + s_p.second;
          for(auto d_p : dest_dec)
          {
            vert_id de = d_p.first;
            Wt wt_sijd = wt_sij + d_p.second; 
            if(g.lookup(se, de, &w))
            {
              if(w <= wt_sijd)
                continue;
              w = wt_sijd;
            } else {
              g.add_edge(se, wt_sijd, de);
            }
#ifdef CLOSE_BOUNDS_INLINE
            if(g.lookup(0, se, &w))
              g.update_edge(0, w + wt_sijd, de, min_op);
            if(g.lookup(de, 0, &w))
              g.update_edge(se, w + wt_sijd, 0, min_op);
#endif
          }
        }

        // Closure is now updated.
      }
    
      // Restore closure after a variable assignment
      // Assumption: x = f(y_1, ..., y_n) cannot induce non-trivial
      // relations between (y_i, y_j)
      /*
      bool close_after_assign(vert_id v)
      {
        // Run Dijkstra's forward to collect successors of v,
        // and backward to collect predecessors
        edge_vector delta; 
        if(!GrOps::close_after_assign(g, potential, v, delta))
          return false;
        GrOps::apply_delta(g, delta);
        return true; 
      }

      bool closure(void)
      {
        // Full Johnson-style all-pairs shortest path
        CRAB_ERROR("SparseWtGraph::closure not yet implemented."); 
      }
      */

      //! copy of x into a new fresh variable y
      void expand (VariableName x, VariableName y) {
        crab::CrabStats::count (getDomainName() + ".count.expand");
        crab::ScopedCrabStats __st__(getDomainName() + ".expand");

        if(is_bottom()) 
          return;
        
        CRAB_LOG ("zones-split",
                  crab::outs() << "Before expand " << x << " into " << y << ":\n"<< *this <<"\n");

        auto it = vert_map.find(variable_t(y));
        if(it != vert_map.end()) {
          CRAB_ERROR("split_dbm expand operation failed because y already exists");
        }
        
        vert_id ii = get_vert(x);
        vert_id jj = get_vert(y);

        for (auto edge : g.e_preds(ii))  
          g.add_edge (edge.vert, edge.val, jj);
        
        for (auto edge : g.e_succs(ii))  
          g.add_edge (jj, edge.val, edge.vert);

        CRAB_LOG ("zones-split",
                  crab::outs() << "After expand " << x << " into " << y << ":\n"<< *this <<"\n");
      }

      // dual of forget: remove all variables except [vIt,...vEt)
      template<typename Iterator>
      void project (Iterator vIt, Iterator vEt) {
        crab::CrabStats::count (getDomainName() + ".count.project");
        crab::ScopedCrabStats __st__(getDomainName() + ".project");

        if (is_bottom ())
          return;
        if (vIt == vEt) 
          return;

        normalize();

        vector<bool> save(rev_map.size(), false);
        for(auto x : boost::make_iterator_range(vIt, vEt))
        {
          auto it = vert_map.find(x);
          if(it != vert_map.end())
            save[(*it).second] = true;
        }

        for(vert_id v = 0; v < rev_map.size(); v++)
        {
          if(!save[v] && rev_map[v])
            operator-=((*rev_map[v]).name());
        }
      }

      
      template<typename G>
      bool is_eq (vert_id u, vert_id v, G& g) {
        // pre: rev_map[u] and rev_map[v]
        if (g.elem (u, v) && g.elem (v, u)) {
          return (g.edge_val(u, v) == g.edge_val(v, u));
        } else {
          return false;
        }
      }

      template <typename NumDomain>
      void push (const VariableName& x, NumDomain&inv){
        crab::CrabStats::count (getDomainName() + ".count.push");
        crab::ScopedCrabStats __st__(getDomainName() + ".push");

        normalize ();
        if (is_bottom () || inv.is_bottom ()) return;

        linear_constraint_system_t csts;     

        auto it = vert_map.find(x);
        if(it != vert_map.end()) {
          vert_id s = (*it).second;
          if(rev_map[s]) {
            variable_t vs = *rev_map[s];
            SubGraph<graph_t> g_excl(g, 0);
            for(vert_id d : g_excl.verts()) {
              if(rev_map[d]) {
                variable_t vd = *rev_map[d];
                // We give priority to equalities since some domains
                // might not understand inequalities
                if (g_excl.elem (s, d) && g_excl.elem (d, s) &&
                    (g_excl.edge_val(s, d) == g_excl.edge_val(d, s))) {
                  linear_constraint_t cst (vs == vd);
                  //crab::outs() << "Propagating " << cst << " to " << inv.getDomainName () << "\n";
                  csts += cst;
                } else if (g_excl.elem (s, d)) {
                  linear_constraint_t cst (vd - vs <= g_excl.edge_val(s, d));
                  //crab::outs() << "Propagating " << cst << " to " << inv.getDomainName () << "\n";
                  csts += cst;
                }
              }
            }
          }
        }
        inv += csts;
      }
      
      // Output function
      void write(crab_os& o) {

        normalize ();
#if 0
        o << "edges={";
        for(vert_id v : g.verts())
        {
          for(vert_id d : g.succs(v))
          {
            if(!rev_map[v] || !rev_map[d])
            {
              CRAB_WARN("Edge incident to un-mapped vertex.");
              continue;
            }
            o << "(" << (*(rev_map[v])) << "," << (*(rev_map[d])) << ":" << g.edge_val(v,d) << ")";
          }
        }
        o << "}";
#endif
#if 0
        crab::outs() << "rev_map={";
        for(unsigned i=0, e = rev_map.size(); i!=e; i++) {
          if (rev_map[i])
            crab::outs() << *(rev_map[i]) << "(" << i << ");";
        }
        crab::outs() << "}\n";
#endif 

        if(is_bottom()){
          o << "_|_";
          return;
        }
        else if (is_top()){
          o << "{}";
          return;
        }
        else
        {
          // Intervals
          bool first = true;
          o << "{";
          /*
          for(auto p : ranges)
          {
            if(first)
              first = false;
            else
              o << ", ";
            o << p.first << " -> " << p.second;
          }
          */
          // Extract all the edges
          SubGraph<graph_t> g_excl(g, 0);
          for(vert_id v : g_excl.verts())
          {
            if(!rev_map[v])
              continue;
            if(!g.elem(0, v) && !g.elem(v, 0))
             continue; 
            interval_t v_out = interval_t(
                g.elem(v, 0) ? -Number(g.edge_val(v, 0)) : bound_t::minus_infinity(),
                g.elem(0, v) ? Number(g.edge_val(0, v)) : bound_t::plus_infinity());
            
            if(first)
              first = false;
            else
              o << ", ";
            o << *(rev_map[v]) << " -> " << v_out;
          }

          for(vert_id s : g_excl.verts())
          {
            if(!rev_map[s])
              continue;
            variable_t vs = *rev_map[s];
            for(vert_id d : g_excl.succs(s))
            {
              if(!rev_map[d])
                continue;
              variable_t vd = *rev_map[d];
              if(first)
                first = false;
              else
                o << ", ";
              o << vd << "-" << vs << "<=" << g_excl.edge_val(s, d);
            }
          }
          o << "}";

//          linear_constraint_system_t inv = to_linear_constraint_system ();
//          o << inv;
        }
      }

      linear_constraint_system_t to_linear_constraint_system () {

        normalize ();

        linear_constraint_system_t csts;
    
        if(is_bottom ()) {
          csts += linear_constraint_t (linear_expression_t (Number(1)) == 
                                       linear_expression_t (Number(0)));
          return csts;
        }

        // Extract all the edges

        /* 
        for(auto p : ranges)
        {
          variable_t x = p.first;
          interval_t b = p.second;

          if(b.lb().is_finite())
            csts += linear_constraint_t(linear_expression_t(x) >= linear_expression_t(*(b.lb().number())));
          if(b.ub().is_finite())
            csts += linear_constraint_t(linear_expression_t(x) <= linear_expression_t(*(b.ub().number())));
        }
        */

        SubGraph<graph_t> g_excl(g, 0);

        for(vert_id v : g_excl.verts())
        {
          if(!rev_map[v])
            continue;
          if(g.elem(v, 0))
            csts += linear_constraint_t(linear_expression_t(*rev_map[v]) >= -g.edge_val(v, 0));
          if(g.elem(0, v))
            csts += linear_constraint_t(linear_expression_t(*rev_map[v]) <= g.edge_val(0, v));
        }

        for(vert_id s : g_excl.verts())
        {
          if(!rev_map[s])
            continue;
          variable_t vs = *rev_map[s];
          for(vert_id d : g_excl.succs(s))
          {
            if(!rev_map[d])
              continue;
            variable_t vd = *rev_map[d];
            csts += linear_constraint_t(linear_expression_t(vd) - linear_expression_t(vs) <= linear_expression_t(g_excl.edge_val(s, d)));
          }
        }

        return csts;
      }

      static std::string getDomainName () {
        return "SplitDBM";
      }

    }; // class SplitDBM_

    // Quick wrapper which uses shared references with copy-on-write.
    template<class Number, class VariableName, class Params = SDBM_impl::DefaultParams <Number> >
    class SplitDBM : public writeable,
               public numerical_domain<Number, VariableName >,
               public bitwise_operators<Number,VariableName >,
               public division_operators<Number, VariableName > {
      public:
      using typename numerical_domain< Number, VariableName >::linear_expression_t;
      using typename numerical_domain< Number, VariableName >::linear_constraint_t;
      using typename numerical_domain< Number, VariableName >::linear_constraint_system_t;
      using typename numerical_domain< Number, VariableName >::variable_t;
      using typename numerical_domain< Number, VariableName >::number_t;
      using typename numerical_domain< Number, VariableName >::varname_t;
      typedef typename linear_constraint_t::kind_t constraint_kind_t;
      typedef interval<Number>  interval_t;

      typedef SplitDBM_<Number, VariableName, Params> dbm_impl_t;
      typedef std::shared_ptr<dbm_impl_t> dbm_ref_t;
      typedef SplitDBM<Number, VariableName, Params> DBM_t;

      SplitDBM(dbm_ref_t _ref) : norm_ref(_ref) { }

      SplitDBM(dbm_ref_t _base, dbm_ref_t _norm) 
        : base_ref(_base), norm_ref(_norm)
      { }

      DBM_t create(dbm_impl_t&& t)
      {
        return std::make_shared<dbm_impl_t>(std::move(t));
      }

      DBM_t create_base(dbm_impl_t&& t)
      {
        dbm_ref_t base = std::make_shared<dbm_impl_t>(t);
        dbm_ref_t norm = std::make_shared<dbm_impl_t>(std::move(t));  
        return DBM_t(base, norm);
      }

      void lock(void)
      {
        // Allocate a fresh copy.
        if(!norm_ref.unique())
          norm_ref = std::make_shared<dbm_impl_t>(*norm_ref);
        base_ref.reset();
      }

    public:

      static DBM_t top() { return SplitDBM(false); }
    
      static DBM_t bottom() { return SplitDBM(true); }

      SplitDBM(bool is_bottom = false)
        : norm_ref(std::make_shared<dbm_impl_t>(is_bottom)) { }

      SplitDBM(const DBM_t& o)
        : base_ref(o.base_ref), norm_ref(o.norm_ref)
      { }

      SplitDBM& operator=(const DBM_t& o) {
        base_ref = o.base_ref;
        norm_ref = o.norm_ref;

        return *this;
      }

      dbm_impl_t& base(void) {
        if(base_ref)
          return *base_ref;
        else
          return *norm_ref;
      }
      dbm_impl_t& norm(void) { return *norm_ref; }

      bool is_bottom() { return norm().is_bottom(); }
      bool is_top() { return norm().is_top(); }
      bool operator<=(DBM_t& o) { return norm() <= o.norm(); }
      void operator|=(DBM_t o) { lock(); norm() |= o.norm(); }
      DBM_t operator|(DBM_t o) { return create(norm() | o.norm()); }
      DBM_t operator||(DBM_t o) { return create_base(base() || o.norm()); }
      DBM_t operator&(DBM_t o) { return create(norm() & o.norm()); }
      DBM_t operator&&(DBM_t o) { return create(norm() && o.norm()); }

      template<typename Thresholds>
      DBM_t widening_thresholds (DBM_t o, const Thresholds &ts) {
        return create_base(base().template widening_thresholds<Thresholds>(o.norm(), ts));
      }

      void normalize() { norm(); }
      void operator+=(linear_constraint_system_t csts) { lock(); norm() += csts; } 
      void operator-=(VariableName v) { lock(); norm() -= v; }
      interval_t operator[](VariableName x) { return norm()[x]; }
      void set(VariableName x, interval_t intv) { lock(); norm().set(x, intv); }

      template<typename Iterator>
      void forget (Iterator vIt, Iterator vEt) { lock(); norm().forget(vIt, vEt); }
      void assign(VariableName x, linear_expression_t e) { lock(); norm().assign(x, e); }
      void apply(operation_t op, VariableName x, VariableName y, Number k) {
        lock(); norm().apply(op, x, y, k);
      }
      void apply(conv_operation_t op, VariableName x, VariableName y, unsigned width) {
        lock(); norm().apply(op, x, y, width);
      }
      void apply(conv_operation_t op, VariableName x, Number k, unsigned width) {
        lock(); norm().apply(op, x, k, width);
      }
      void apply(bitwise_operation_t op, VariableName x, VariableName y, Number k) {
        lock(); norm().apply(op, x, y, k);
      }
      void apply(bitwise_operation_t op, VariableName x, VariableName y, VariableName z) {
        lock(); norm().apply(op, x, y, z);
      }
      void apply(operation_t op, VariableName x, VariableName y, VariableName z) {
        lock(); norm().apply(op, x, y, z);
      }
      void apply(div_operation_t op, VariableName x, VariableName y, VariableName z) {
        lock(); norm().apply(op, x, y, z);
      }
      void apply(div_operation_t op, VariableName x, VariableName y, Number k) {
        lock(); norm().apply(op, x, y, k);
      }
      void expand (VariableName x, VariableName y) { lock(); norm().expand(x, y); }

      template<typename Iterator>
      void project (Iterator vIt, Iterator vEt) { lock(); norm().project(vIt, vEt); }

      template <typename NumDomain>
      void push (const VariableName& x, NumDomain&inv){ lock(); norm().push(x, inv); }

<<<<<<< HEAD
      bool is_unsat (linear_constraint_t cst){ lock(); return norm().is_unsat(cst);}

      std::vector<VariableName> active_variables(){ return norm().active_variables();}

      void write(ostream& o) { norm().write(o); }
=======
      void write(crab_os& o) { norm().write(o); }
>>>>>>> 7894a6f8

      linear_constraint_system_t to_linear_constraint_system () {
        return norm().to_linear_constraint_system();
      }
      static std::string getDomainName () { return dbm_impl_t::getDomainName(); }
    protected:  
      dbm_ref_t base_ref;  
      dbm_ref_t norm_ref;
    };


    template<typename Number, typename VariableName>
    class domain_traits <SplitDBM<Number,VariableName> > {
     public:

      typedef SplitDBM<Number,VariableName> sdbm_domain_t;

      template<class CFG, class VarFactory>
      static void do_initialization (CFG cfg, VarFactory &vfac) { }

      static void expand (sdbm_domain_t& inv, VariableName x, VariableName new_x) {
        inv.expand (x, new_x);
      }
    
      static void normalize (sdbm_domain_t& inv) {
        inv.normalize();
      }
    
      template <typename Iter>
      static void forget (sdbm_domain_t& inv, Iter it, Iter end){
        inv.forget (it, end);
      }

      template <typename Iter>
      static void project (sdbm_domain_t& inv, Iter it, Iter end) {
        inv.project (it, end);
      }
    };


    template<typename Domain>
    class product_domain_traits<SplitDBM<typename Domain::number_t, 
                                         typename Domain::varname_t>, Domain> {

     public:
      typedef typename Domain::varname_t varname_t;
      typedef SplitDBM<typename Domain::number_t, 
                       typename Domain::varname_t> sdbm_domain_t;
      
      static void push (const varname_t& x, sdbm_domain_t from, Domain& to){
        from.push (x, to);
      }
    };


    // Expose special operations needed by the array_sparse_graph
    // domain.
    template<typename Number, typename VariableName>
    struct array_sgraph_domain_traits <SplitDBM<Number,VariableName> > {
      typedef SplitDBM<Number,VariableName> sdbm_domain_t;
      typedef typename sdbm_domain_t::linear_constraint_t linear_constraint_t;

      static bool is_unsat(sdbm_domain_t &inv, linear_constraint_t cst) 
      { return inv.is_unsat(cst); }
      
      static std::vector<VariableName> active_variables(sdbm_domain_t &inv) 
      { return inv.active_variables(); }
    };
  
  } // namespace domains
} // namespace crab


#endif // SPLIT_DBM_HPP<|MERGE_RESOLUTION|>--- conflicted
+++ resolved
@@ -2497,15 +2497,11 @@
       template <typename NumDomain>
       void push (const VariableName& x, NumDomain&inv){ lock(); norm().push(x, inv); }
 
-<<<<<<< HEAD
       bool is_unsat (linear_constraint_t cst){ lock(); return norm().is_unsat(cst);}
 
       std::vector<VariableName> active_variables(){ return norm().active_variables();}
 
-      void write(ostream& o) { norm().write(o); }
-=======
       void write(crab_os& o) { norm().write(o); }
->>>>>>> 7894a6f8
 
       linear_constraint_system_t to_linear_constraint_system () {
         return norm().to_linear_constraint_system();
