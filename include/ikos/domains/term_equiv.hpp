--- conflicted
+++ resolved
@@ -39,14 +39,9 @@
 using namespace std;
 
 //#define VERBOSE 
-<<<<<<< HEAD
-=======
-//#define DEBUG_JOIN
-//#define DEBUG_WIDEN
 //#define DEBUG_VARMAP
 
 #define USE_TERM_INTERVAL_NORMALIZER
->>>>>>> 31ec1f7e
 
 namespace ikos {
 
@@ -401,13 +396,13 @@
         }
         
         IKOS_DEBUG("============","JOIN","==================");
-        // IKOS_DEBUG(*this,"\n","~~~~~~~~~~~~~~~~");
-        // IKOS_DEBUG(o, "\n","----------------");
-        // IKOS_DEBUG("x = ",_impl);
-        // IKOS_DEBUG("y = ",o._impl);
-
-        // IKOS_DEBUG("ren_0(x) = ", x_impl);
-        // IKOS_DEBUG("ren_0(y) = ",  y_impl);
+        IKOS_DEBUG(*this,"\n","~~~~~~~~~~~~~~~~");
+        IKOS_DEBUG(o, "\n","----------------");
+        IKOS_DEBUG("x = ",_impl);
+        IKOS_DEBUG("y = ",o._impl);
+
+        IKOS_DEBUG("ren_0(x) = ", x_impl);
+        IKOS_DEBUG("ren_0(y) = ",  y_impl);
 
         // TODO: for relational domains we should use
         // domain_traits::forget which can be more efficient than
@@ -418,7 +413,7 @@
         dom_t x_join_y = x_impl|y_impl;
         anti_unif_t res (anti_unif (palloc, out_vmap, out_tbl, out_map, x_join_y));
 
-        //IKOS_DEBUG("After elimination:\n", res);
+        IKOS_DEBUG("After elimination:\n", res);
         return res;
       }
     }
@@ -489,9 +484,9 @@
         anti_unif_t res (palloc, out_vmap, out_tbl, out_map, x_widen_y);
 
         IKOS_DEBUG("============","WIDENING", "==================");
-        // IKOS_DEBUG(x_impl,"\n~~~~~~~~~~~~~~~~");
-        // IKOS_DEBUG(y_impl,"\n----------------");
-        // IKOS_DEBUG(x_widen_y,"\n================");
+        IKOS_DEBUG(x_impl,"\n~~~~~~~~~~~~~~~~");
+        IKOS_DEBUG(y_impl,"\n----------------");
+        IKOS_DEBUG(x_widen_y,"\n================");
 
         return res;
       }
@@ -550,11 +545,7 @@
 #ifdef DEBUG_VARMAP
       for(auto p : _var_map)
         assert(p.second < _ttbl.size());
-<<<<<<< HEAD
-=======
-      }
 #endif
->>>>>>> 31ec1f7e
     }
     template<class T>
     T check_terms(T& t)
